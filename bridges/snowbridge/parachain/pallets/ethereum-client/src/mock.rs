// SPDX-License-Identifier: Apache-2.0
// SPDX-FileCopyrightText: 2023 Snowfork <hello@snowfork.com>
use crate as ethereum_beacon_client;
use crate::config;
use frame_support::{derive_impl, parameter_types};
use hex_literal::hex;
use pallet_timestamp;
use primitives::{CompactExecutionHeader, Fork, ForkVersions};
use snowbridge_core::inbound::{Log, Proof};
use std::{fs::File, path::PathBuf};
type Block = frame_system::mocking::MockBlock<Test>;
use sp_runtime::BuildStorage;

fn load_fixture<T>(basename: String) -> Result<T, serde_json::Error>
where
	T: for<'de> serde::Deserialize<'de>,
{
	let filepath: PathBuf =
		[env!("CARGO_MANIFEST_DIR"), "tests", "fixtures", &basename].iter().collect();
	serde_json::from_reader(File::open(filepath).unwrap())
}

pub fn load_execution_header_update_fixture() -> primitives::ExecutionHeaderUpdate {
	load_fixture("execution-header-update.json".to_string()).unwrap()
}

pub fn load_checkpoint_update_fixture(
) -> primitives::CheckpointUpdate<{ config::SYNC_COMMITTEE_SIZE }> {
	load_fixture("initial-checkpoint.json".to_string()).unwrap()
}

pub fn load_sync_committee_update_fixture(
) -> primitives::Update<{ config::SYNC_COMMITTEE_SIZE }, { config::SYNC_COMMITTEE_BITS_SIZE }> {
	load_fixture("sync-committee-update.json".to_string()).unwrap()
}

pub fn load_finalized_header_update_fixture(
) -> primitives::Update<{ config::SYNC_COMMITTEE_SIZE }, { config::SYNC_COMMITTEE_BITS_SIZE }> {
	load_fixture("finalized-header-update.json".to_string()).unwrap()
}

pub fn load_next_sync_committee_update_fixture(
) -> primitives::Update<{ config::SYNC_COMMITTEE_SIZE }, { config::SYNC_COMMITTEE_BITS_SIZE }> {
	load_fixture("next-sync-committee-update.json".to_string()).unwrap()
}

pub fn load_next_finalized_header_update_fixture(
) -> primitives::Update<{ config::SYNC_COMMITTEE_SIZE }, { config::SYNC_COMMITTEE_BITS_SIZE }> {
	load_fixture("next-finalized-header-update.json".to_string()).unwrap()
}

pub fn get_message_verification_payload() -> (Log, Proof) {
	(
		Log {
			address: hex!("ee9170abfbf9421ad6dd07f6bdec9d89f2b581e0").into(),
			topics: vec![
				hex!("1b11dcf133cc240f682dab2d3a8e4cd35c5da8c9cf99adac4336f8512584c5ad").into(),
				hex!("00000000000000000000000000000000000000000000000000000000000003e8").into(),
				hex!("0000000000000000000000000000000000000000000000000000000000000001").into(),
			],
			data: hex!("0000000000000000000000000000000000000000000000000000000000000020000000000000000000000000000000000000000000000000000000000000004b000f000000000000000100d184c103f7acc340847eee82a0b909e3358bc28d440edffa1352b13227e8ee646f3ea37456dec701345772617070656420457468657210574554481235003511000000000000000000000000000000000000000000").into(),
		},
		Proof {
			block_hash: hex!("05aaa60b0f27cce9e71909508527264b77ee14da7b5bf915fcc4e32715333213").into(),
			tx_index: 0,
			data: (vec![
				hex!("cf0d1c1ba57d1e0edfb59786c7e30c2b7e12bd54612b00cd21c4eaeecedf44fb").to_vec(),
				hex!("d21fc4f68ab05bc4dcb23c67008e92c4d466437cdd6ed7aad0c008944c185510").to_vec(),
				hex!("b9890f91ca0d77aa2a4adfaf9b9e40c94cac9e638b6d9797923865872944b646").to_vec(),
			], vec![
				hex!("f90131a0b601337b3aa10a671caa724eba641e759399979856141d3aea6b6b4ac59b889ba00c7d5dd48be9060221a02fb8fa213860b4c50d47046c8fa65ffaba5737d569e0a094601b62a1086cd9c9cb71a7ebff9e718f3217fd6e837efe4246733c0a196f63a06a4b0dd0aefc37b3c77828c8f07d1b7a2455ceb5dbfd3c77d7d6aeeddc2f7e8ca0d6e8e23142cdd8ec219e1f5d8b56aa18e456702b195deeaa210327284d42ade4a08a313d4c87023005d1ab631bbfe3f5de1e405d0e66d0bef3e033f1e5711b5521a0bf09a5d9a48b10ade82b8d6a5362a15921c8b5228a3487479b467db97411d82fa0f95cccae2a7c572ef3c566503e30bac2b2feb2d2f26eebf6d870dcf7f8cf59cea0d21fc4f68ab05bc4dcb23c67008e92c4d466437cdd6ed7aad0c008944c1855108080808080808080").to_vec(),
				hex!("f851a0b9890f91ca0d77aa2a4adfaf9b9e40c94cac9e638b6d9797923865872944b646a060a634b9280e3a23fb63375e7bbdd9ab07fd379ab6a67e2312bbc112195fa358808080808080808080808080808080").to_vec(),
				hex!("f9030820b9030402f90300018301d6e2b9010000000000000800000000000020040008000000000000000000000000400000008000000000000000000000000000000000000000000000000000000000042010000000001000000000000000000000000000000000040000000000000000000000000000000000000000000000008000000000000000002000000000000000000000000200000000000000200000000000100000000040000001000200008000000000000200000000000000000000000000000000000000000000000000000000000000000000000000020000000000000000000000000000000000000040000000000000000000000000000000000000000000000000000000000000000000f901f5f87a942ffa5ecdbe006d30397c7636d3e015eee251369ff842a0c965575a00553e094ca7c5d14f02e107c258dda06867cbf9e0e69f80e71bbcc1a000000000000000000000000000000000000000000000000000000000000003e8a000000000000000000000000000000000000000000000000000000000000003e8f9011c94ee9170abfbf9421ad6dd07f6bdec9d89f2b581e0f863a01b11dcf133cc240f682dab2d3a8e4cd35c5da8c9cf99adac4336f8512584c5ada000000000000000000000000000000000000000000000000000000000000003e8a00000000000000000000000000000000000000000000000000000000000000001b8a00000000000000000000000000000000000000000000000000000000000000020000000000000000000000000000000000000000000000000000000000000004b000f000000000000000100d184c103f7acc340847eee82a0b909e3358bc28d440edffa1352b13227e8ee646f3ea37456dec701345772617070656420457468657210574554481235003511000000000000000000000000000000000000000000f858948cf6147918a5cbb672703f879f385036f8793a24e1a01449abf21e49fd025f33495e77f7b1461caefdd3d4bb646424a3f445c4576a5ba0000000000000000000000000440edffa1352b13227e8ee646f3ea37456dec701").to_vec(),
			]),
		}
	)
}

pub fn get_message_verification_header() -> CompactExecutionHeader {
	CompactExecutionHeader {
		parent_hash: hex!("04a7f6ab8282203562c62f38b0ab41d32aaebe2c7ea687702b463148a6429e04")
			.into(),
		block_number: 55,
		state_root: hex!("894d968712976d613519f973a317cb0781c7b039c89f27ea2b7ca193f7befdb3").into(),
		receipts_root: hex!("cf0d1c1ba57d1e0edfb59786c7e30c2b7e12bd54612b00cd21c4eaeecedf44fb")
			.into(),
	}
}

<<<<<<< HEAD
#[cfg(feature = "beacon-spec-minimal")]
pub mod minimal {
	use super::*;

	use sp_runtime::BuildStorage;

	type Block = frame_system::mocking::MockBlock<Test>;

	frame_support::construct_runtime!(
		pub enum Test {
			System: frame_system::{Pallet, Call, Storage, Event<T>},
			Timestamp: pallet_timestamp::{Pallet, Call, Storage, Inherent},
			EthereumBeaconClient: ethereum_beacon_client::{Pallet, Call, Storage, Event<T>},
		}
	);

	parameter_types! {
		pub const BlockHashCount: u64 = 250;
		pub const SS58Prefix: u8 = 42;
	}

	impl frame_system::Config for Test {
		type BaseCallFilter = frame_support::traits::Everything;
		type OnSetCode = ();
		type BlockWeights = ();
		type BlockLength = ();
		type DbWeight = ();
		type RuntimeOrigin = RuntimeOrigin;
		type RuntimeCall = RuntimeCall;
		type RuntimeTask = RuntimeTask;
		type Hash = H256;
		type Hashing = BlakeTwo256;
		type AccountId = u64;
		type Lookup = IdentityLookup<Self::AccountId>;
		type RuntimeEvent = RuntimeEvent;
		type BlockHashCount = BlockHashCount;
		type Version = ();
		type PalletInfo = PalletInfo;
		type AccountData = ();
		type OnNewAccount = ();
		type OnKilledAccount = ();
		type SystemWeightInfo = ();
		type ExtensionsWeightInfo = ();
		type SS58Prefix = SS58Prefix;
		type MaxConsumers = frame_support::traits::ConstU32<16>;
		type Nonce = u64;
		type Block = Block;
=======
frame_support::construct_runtime!(
	pub enum Test {
		System: frame_system::{Pallet, Call, Storage, Event<T>},
		Timestamp: pallet_timestamp::{Pallet, Call, Storage, Inherent},
		EthereumBeaconClient: ethereum_beacon_client::{Pallet, Call, Storage, Event<T>},
>>>>>>> 400ee1bb
	}
);

#[derive_impl(frame_system::config_preludes::TestDefaultConfig as frame_system::DefaultConfig)]
impl frame_system::Config for Test {
	type Block = Block;
}

impl pallet_timestamp::Config for Test {
	type Moment = u64;
	type OnTimestampSet = ();
	type MinimumPeriod = ();
	type WeightInfo = ();
}

parameter_types! {
	pub const ChainForkVersions: ForkVersions = ForkVersions {
		genesis: Fork {
			version: [0, 0, 0, 0], // 0x00000000
			epoch: 0,
		},
		altair: Fork {
			version: [1, 0, 0, 0], // 0x01000000
			epoch: 0,
		},
		bellatrix: Fork {
			version: [2, 0, 0, 0], // 0x02000000
			epoch: 0,
		},
		capella: Fork {
			version: [3, 0, 0, 0], // 0x03000000
			epoch: 0,
		},
		deneb: Fork {
			version: [4, 0, 0, 0], // 0x90000073
			epoch: 0,
		}
<<<<<<< HEAD
	);

	parameter_types! {
		pub const BlockHashCount: u64 = 250;
		pub const SS58Prefix: u8 = 42;
	}

	impl frame_system::Config for Test {
		type BaseCallFilter = frame_support::traits::Everything;
		type OnSetCode = ();
		type BlockWeights = ();
		type BlockLength = ();
		type DbWeight = ();
		type RuntimeOrigin = RuntimeOrigin;
		type RuntimeCall = RuntimeCall;
		type RuntimeTask = RuntimeTask;
		type Hash = H256;
		type Hashing = BlakeTwo256;
		type AccountId = u64;
		type Lookup = IdentityLookup<Self::AccountId>;
		type RuntimeEvent = RuntimeEvent;
		type BlockHashCount = BlockHashCount;
		type Version = ();
		type PalletInfo = PalletInfo;
		type AccountData = ();
		type OnNewAccount = ();
		type OnKilledAccount = ();
		type SystemWeightInfo = ();
		type ExtensionsWeightInfo = ();
		type SS58Prefix = SS58Prefix;
		type MaxConsumers = frame_support::traits::ConstU32<16>;
		type Nonce = u64;
		type Block = Block;
	}

	impl pallet_timestamp::Config for Test {
		type Moment = u64;
		type OnTimestampSet = ();
		type MinimumPeriod = ();
		type WeightInfo = ();
	}

	parameter_types! {
		pub const ChainForkVersions: ForkVersions = ForkVersions {
			genesis: Fork {
				version: [144, 0, 0, 111], // 0x90000069
				epoch: 0,
			},
			altair: Fork {
				version: [144, 0, 0, 112], // 0x90000070
				epoch: 50,
			},
			bellatrix: Fork {
				version: [144, 0, 0, 113], // 0x90000071
				epoch: 100,
			},
			capella: Fork {
				version: [144, 0, 0, 114], // 0x90000072
				epoch: 56832,
			},
		};
		pub const ExecutionHeadersPruneThreshold: u32 = 8192;
	}
=======
	};
	pub const ExecutionHeadersPruneThreshold: u32 = 8192;
}
>>>>>>> 400ee1bb

impl ethereum_beacon_client::Config for Test {
	type RuntimeEvent = RuntimeEvent;
	type ForkVersions = ChainForkVersions;
	type MaxExecutionHeadersToKeep = ExecutionHeadersPruneThreshold;
	type WeightInfo = ();
}

// Build genesis storage according to the mock runtime.
pub fn new_tester() -> sp_io::TestExternalities {
	let t = frame_system::GenesisConfig::<Test>::default().build_storage().unwrap();
	let mut ext = sp_io::TestExternalities::new(t);
	let _ = ext.execute_with(|| Timestamp::set(RuntimeOrigin::signed(1), 30_000));
	ext
}<|MERGE_RESOLUTION|>--- conflicted
+++ resolved
@@ -87,61 +87,11 @@
 	}
 }
 
-<<<<<<< HEAD
-#[cfg(feature = "beacon-spec-minimal")]
-pub mod minimal {
-	use super::*;
-
-	use sp_runtime::BuildStorage;
-
-	type Block = frame_system::mocking::MockBlock<Test>;
-
-	frame_support::construct_runtime!(
-		pub enum Test {
-			System: frame_system::{Pallet, Call, Storage, Event<T>},
-			Timestamp: pallet_timestamp::{Pallet, Call, Storage, Inherent},
-			EthereumBeaconClient: ethereum_beacon_client::{Pallet, Call, Storage, Event<T>},
-		}
-	);
-
-	parameter_types! {
-		pub const BlockHashCount: u64 = 250;
-		pub const SS58Prefix: u8 = 42;
-	}
-
-	impl frame_system::Config for Test {
-		type BaseCallFilter = frame_support::traits::Everything;
-		type OnSetCode = ();
-		type BlockWeights = ();
-		type BlockLength = ();
-		type DbWeight = ();
-		type RuntimeOrigin = RuntimeOrigin;
-		type RuntimeCall = RuntimeCall;
-		type RuntimeTask = RuntimeTask;
-		type Hash = H256;
-		type Hashing = BlakeTwo256;
-		type AccountId = u64;
-		type Lookup = IdentityLookup<Self::AccountId>;
-		type RuntimeEvent = RuntimeEvent;
-		type BlockHashCount = BlockHashCount;
-		type Version = ();
-		type PalletInfo = PalletInfo;
-		type AccountData = ();
-		type OnNewAccount = ();
-		type OnKilledAccount = ();
-		type SystemWeightInfo = ();
-		type ExtensionsWeightInfo = ();
-		type SS58Prefix = SS58Prefix;
-		type MaxConsumers = frame_support::traits::ConstU32<16>;
-		type Nonce = u64;
-		type Block = Block;
-=======
 frame_support::construct_runtime!(
 	pub enum Test {
 		System: frame_system::{Pallet, Call, Storage, Event<T>},
 		Timestamp: pallet_timestamp::{Pallet, Call, Storage, Inherent},
 		EthereumBeaconClient: ethereum_beacon_client::{Pallet, Call, Storage, Event<T>},
->>>>>>> 400ee1bb
 	}
 );
 
@@ -179,75 +129,9 @@
 			version: [4, 0, 0, 0], // 0x90000073
 			epoch: 0,
 		}
-<<<<<<< HEAD
-	);
-
-	parameter_types! {
-		pub const BlockHashCount: u64 = 250;
-		pub const SS58Prefix: u8 = 42;
-	}
-
-	impl frame_system::Config for Test {
-		type BaseCallFilter = frame_support::traits::Everything;
-		type OnSetCode = ();
-		type BlockWeights = ();
-		type BlockLength = ();
-		type DbWeight = ();
-		type RuntimeOrigin = RuntimeOrigin;
-		type RuntimeCall = RuntimeCall;
-		type RuntimeTask = RuntimeTask;
-		type Hash = H256;
-		type Hashing = BlakeTwo256;
-		type AccountId = u64;
-		type Lookup = IdentityLookup<Self::AccountId>;
-		type RuntimeEvent = RuntimeEvent;
-		type BlockHashCount = BlockHashCount;
-		type Version = ();
-		type PalletInfo = PalletInfo;
-		type AccountData = ();
-		type OnNewAccount = ();
-		type OnKilledAccount = ();
-		type SystemWeightInfo = ();
-		type ExtensionsWeightInfo = ();
-		type SS58Prefix = SS58Prefix;
-		type MaxConsumers = frame_support::traits::ConstU32<16>;
-		type Nonce = u64;
-		type Block = Block;
-	}
-
-	impl pallet_timestamp::Config for Test {
-		type Moment = u64;
-		type OnTimestampSet = ();
-		type MinimumPeriod = ();
-		type WeightInfo = ();
-	}
-
-	parameter_types! {
-		pub const ChainForkVersions: ForkVersions = ForkVersions {
-			genesis: Fork {
-				version: [144, 0, 0, 111], // 0x90000069
-				epoch: 0,
-			},
-			altair: Fork {
-				version: [144, 0, 0, 112], // 0x90000070
-				epoch: 50,
-			},
-			bellatrix: Fork {
-				version: [144, 0, 0, 113], // 0x90000071
-				epoch: 100,
-			},
-			capella: Fork {
-				version: [144, 0, 0, 114], // 0x90000072
-				epoch: 56832,
-			},
-		};
-		pub const ExecutionHeadersPruneThreshold: u32 = 8192;
-	}
-=======
 	};
 	pub const ExecutionHeadersPruneThreshold: u32 = 8192;
 }
->>>>>>> 400ee1bb
 
 impl ethereum_beacon_client::Config for Test {
 	type RuntimeEvent = RuntimeEvent;
