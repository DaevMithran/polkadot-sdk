[package]
name = "asset-hub-rococo-runtime"
version = "0.11.0"
authors.workspace = true
edition.workspace = true
description = "Rococo variant of Asset Hub parachain runtime"
license = "Apache-2.0"

[lints]
workspace = true

[dependencies]
codec = { features = ["derive", "max-encoded-len"], workspace = true }
hex-literal = { workspace = true, default-features = true }
log = { workspace = true }
scale-info = { features = ["derive"], workspace = true }

# Substrate
<<<<<<< HEAD
frame-benchmarking = { path = "../../../../../substrate/frame/benchmarking", default-features = false, optional = true }
frame-executive = { path = "../../../../../substrate/frame/executive", default-features = false }
frame-support = { path = "../../../../../substrate/frame/support", default-features = false }
frame-system = { path = "../../../../../substrate/frame/system", default-features = false }
frame-system-benchmarking = { path = "../../../../../substrate/frame/system/benchmarking", default-features = false, optional = true }
frame-system-rpc-runtime-api = { path = "../../../../../substrate/frame/system/rpc/runtime-api", default-features = false }
frame-try-runtime = { path = "../../../../../substrate/frame/try-runtime", default-features = false, optional = true }
pallet-asset-conversion-tx-payment = { path = "../../../../../substrate/frame/transaction-payment/asset-conversion-tx-payment", default-features = false }
pallet-assets = { path = "../../../../../substrate/frame/assets", default-features = false }
pallet-asset-conversion = { path = "../../../../../substrate/frame/asset-conversion", default-features = false }
pallet-aura = { path = "../../../../../substrate/frame/aura", default-features = false }
pallet-authorship = { path = "../../../../../substrate/frame/authorship", default-features = false }
pallet-balances = { path = "../../../../../substrate/frame/balances", default-features = false }
pallet-message-queue = { path = "../../../../../substrate/frame/message-queue", default-features = false }
pallet-multisig = { path = "../../../../../substrate/frame/multisig", default-features = false }
pallet-nft-fractionalization = { path = "../../../../../substrate/frame/nft-fractionalization", default-features = false }
pallet-nfts = { path = "../../../../../substrate/frame/nfts", default-features = false }
pallet-nfts-runtime-api = { path = "../../../../../substrate/frame/nfts/runtime-api", default-features = false }
pallet-proxy = { path = "../../../../../substrate/frame/proxy", default-features = false }
pallet-session = { path = "../../../../../substrate/frame/session", default-features = false }
pallet-state-trie-migration = { path = "../../../../../substrate/frame/state-trie-migration", default-features = false, optional = true }
pallet-timestamp = { path = "../../../../../substrate/frame/timestamp", default-features = false }
pallet-transaction-payment = { path = "../../../../../substrate/frame/transaction-payment", default-features = false }
pallet-transaction-payment-rpc-runtime-api = { path = "../../../../../substrate/frame/transaction-payment/rpc/runtime-api", default-features = false }
pallet-uniques = { path = "../../../../../substrate/frame/uniques", default-features = false }
pallet-utility = { path = "../../../../../substrate/frame/utility", default-features = false }
pallet-migrations = { path = "../../../../../substrate/frame/migrations", default-features = false }
sp-api = { path = "../../../../../substrate/primitives/api", default-features = false }
sp-block-builder = { path = "../../../../../substrate/primitives/block-builder", default-features = false }
sp-consensus-aura = { path = "../../../../../substrate/primitives/consensus/aura", default-features = false }
sp-core = { path = "../../../../../substrate/primitives/core", default-features = false }
sp-inherents = { path = "../../../../../substrate/primitives/inherents", default-features = false }
sp-genesis-builder = { path = "../../../../../substrate/primitives/genesis-builder", default-features = false }
sp-offchain = { path = "../../../../../substrate/primitives/offchain", default-features = false }
sp-runtime = { path = "../../../../../substrate/primitives/runtime", default-features = false }
sp-session = { path = "../../../../../substrate/primitives/session", default-features = false }
sp-std = { path = "../../../../../substrate/primitives/std", default-features = false }
sp-storage = { path = "../../../../../substrate/primitives/storage", default-features = false }
sp-transaction-pool = { path = "../../../../../substrate/primitives/transaction-pool", default-features = false }
sp-version = { path = "../../../../../substrate/primitives/version", default-features = false }
sp-weights = { path = "../../../../../substrate/primitives/weights", default-features = false }
=======
frame-benchmarking = { optional = true, workspace = true }
frame-executive = { workspace = true }
frame-metadata-hash-extension = { workspace = true }
frame-support = { workspace = true }
frame-system = { workspace = true }
frame-system-benchmarking = { optional = true, workspace = true }
frame-system-rpc-runtime-api = { workspace = true }
frame-try-runtime = { optional = true, workspace = true }
pallet-asset-conversion-tx-payment = { workspace = true }
pallet-assets = { workspace = true }
pallet-asset-conversion-ops = { workspace = true }
pallet-asset-conversion = { workspace = true }
pallet-assets-freezer = { workspace = true }
pallet-aura = { workspace = true }
pallet-authorship = { workspace = true }
pallet-balances = { workspace = true }
pallet-message-queue = { workspace = true }
pallet-multisig = { workspace = true }
pallet-nft-fractionalization = { workspace = true }
pallet-nfts = { workspace = true }
pallet-nfts-runtime-api = { workspace = true }
pallet-proxy = { workspace = true }
pallet-session = { workspace = true }
pallet-timestamp = { workspace = true }
pallet-transaction-payment = { workspace = true }
pallet-transaction-payment-rpc-runtime-api = { workspace = true }
pallet-uniques = { workspace = true }
pallet-utility = { workspace = true }
sp-api = { workspace = true }
sp-block-builder = { workspace = true }
sp-consensus-aura = { workspace = true }
sp-core = { workspace = true }
sp-inherents = { workspace = true }
sp-genesis-builder = { workspace = true }
sp-offchain = { workspace = true }
sp-runtime = { workspace = true }
sp-session = { workspace = true }
sp-std = { workspace = true }
sp-storage = { workspace = true }
sp-transaction-pool = { workspace = true }
sp-version = { workspace = true }
sp-weights = { workspace = true }
>>>>>>> b4ae5b01
# num-traits feature needed for dex integer sq root:
primitive-types = { features = ["codec", "num-traits", "scale-info"], workspace = true }

# Polkadot
rococo-runtime-constants = { workspace = true }
pallet-xcm = { workspace = true }
pallet-xcm-benchmarks = { optional = true, workspace = true }
polkadot-parachain-primitives = { workspace = true }
polkadot-runtime-common = { workspace = true }
xcm = { workspace = true }
xcm-builder = { workspace = true }
xcm-executor = { workspace = true }
xcm-runtime-apis = { workspace = true }

# Cumulus
cumulus-pallet-aura-ext = { workspace = true }
cumulus-pallet-parachain-system = { workspace = true }
cumulus-pallet-session-benchmarking = { workspace = true }
cumulus-pallet-xcm = { workspace = true }
cumulus-pallet-xcmp-queue = { features = ["bridging"], workspace = true }
cumulus-primitives-aura = { workspace = true }
cumulus-primitives-core = { workspace = true }
cumulus-primitives-utility = { workspace = true }
cumulus-primitives-storage-weight-reclaim = { workspace = true }
pallet-collator-selection = { workspace = true }
parachain-info = { workspace = true }
parachains-common = { workspace = true }
testnet-parachains-constants = { features = ["rococo"], workspace = true }
assets-common = { workspace = true }

# Bridges
pallet-xcm-bridge-hub-router = { workspace = true }
bp-asset-hub-rococo = { workspace = true }
bp-asset-hub-westend = { workspace = true }
bp-bridge-hub-rococo = { workspace = true }
bp-bridge-hub-westend = { workspace = true }
snowbridge-router-primitives = { workspace = true }

[dev-dependencies]
asset-test-utils = { workspace = true, default-features = true }

[build-dependencies]
substrate-wasm-builder = { optional = true, workspace = true, default-features = true }

[features]
default = ["std"]
runtime-benchmarks = [
	"assets-common/runtime-benchmarks",
	"cumulus-pallet-parachain-system/runtime-benchmarks",
	"cumulus-pallet-session-benchmarking/runtime-benchmarks",
	"cumulus-pallet-xcmp-queue/runtime-benchmarks",
	"cumulus-primitives-core/runtime-benchmarks",
	"cumulus-primitives-utility/runtime-benchmarks",
	"frame-benchmarking/runtime-benchmarks",
	"frame-support/runtime-benchmarks",
	"frame-system-benchmarking/runtime-benchmarks",
	"frame-system/runtime-benchmarks",
	"pallet-asset-conversion-ops/runtime-benchmarks",
	"pallet-asset-conversion/runtime-benchmarks",
	"pallet-assets-freezer/runtime-benchmarks",
	"pallet-assets/runtime-benchmarks",
	"pallet-balances/runtime-benchmarks",
	"pallet-collator-selection/runtime-benchmarks",
	"pallet-message-queue/runtime-benchmarks",
	"pallet-multisig/runtime-benchmarks",
	"pallet-nft-fractionalization/runtime-benchmarks",
	"pallet-nfts/runtime-benchmarks",
	"pallet-proxy/runtime-benchmarks",
	"pallet-timestamp/runtime-benchmarks",
	"pallet-uniques/runtime-benchmarks",
	"pallet-utility/runtime-benchmarks",
	"pallet-migrations/runtime-benchmarks",
	"pallet-xcm-benchmarks/runtime-benchmarks",
	"pallet-xcm-bridge-hub-router/runtime-benchmarks",
	"pallet-xcm/runtime-benchmarks",
	"parachains-common/runtime-benchmarks",
	"polkadot-parachain-primitives/runtime-benchmarks",
	"polkadot-runtime-common/runtime-benchmarks",
	"snowbridge-router-primitives/runtime-benchmarks",
	"sp-runtime/runtime-benchmarks",
	"xcm-builder/runtime-benchmarks",
	"xcm-executor/runtime-benchmarks",
	"xcm-runtime-apis/runtime-benchmarks",
]
try-runtime = [
	"cumulus-pallet-aura-ext/try-runtime",
	"cumulus-pallet-parachain-system/try-runtime",
	"cumulus-pallet-xcm/try-runtime",
	"cumulus-pallet-xcmp-queue/try-runtime",
	"frame-executive/try-runtime",
	"frame-support/try-runtime",
	"frame-system/try-runtime",
	"frame-try-runtime/try-runtime",
	"pallet-asset-conversion-ops/try-runtime",
	"pallet-asset-conversion-tx-payment/try-runtime",
	"pallet-asset-conversion/try-runtime",
	"pallet-assets-freezer/try-runtime",
	"pallet-assets/try-runtime",
	"pallet-aura/try-runtime",
	"pallet-authorship/try-runtime",
	"pallet-balances/try-runtime",
	"pallet-collator-selection/try-runtime",
	"pallet-message-queue/try-runtime",
	"pallet-multisig/try-runtime",
	"pallet-nft-fractionalization/try-runtime",
	"pallet-nfts/try-runtime",
	"pallet-proxy/try-runtime",
	"pallet-session/try-runtime",
	"pallet-timestamp/try-runtime",
	"pallet-transaction-payment/try-runtime",
	"pallet-uniques/try-runtime",
	"pallet-utility/try-runtime",
	"pallet-migrations/try-runtime",
	"pallet-xcm-bridge-hub-router/try-runtime",
	"pallet-xcm/try-runtime",
	"parachain-info/try-runtime",
	"polkadot-runtime-common/try-runtime",
	"sp-runtime/try-runtime",
]
std = [
	"assets-common/std",
	"bp-asset-hub-rococo/std",
	"bp-asset-hub-westend/std",
	"bp-bridge-hub-rococo/std",
	"bp-bridge-hub-westend/std",
	"codec/std",
	"cumulus-pallet-aura-ext/std",
	"cumulus-pallet-parachain-system/std",
	"cumulus-pallet-session-benchmarking/std",
	"cumulus-pallet-xcm/std",
	"cumulus-pallet-xcmp-queue/std",
	"cumulus-primitives-aura/std",
	"cumulus-primitives-core/std",
	"cumulus-primitives-storage-weight-reclaim/std",
	"cumulus-primitives-utility/std",
	"frame-benchmarking?/std",
	"frame-executive/std",
	"frame-metadata-hash-extension/std",
	"frame-support/std",
	"frame-system-benchmarking?/std",
	"frame-system-rpc-runtime-api/std",
	"frame-system/std",
	"frame-try-runtime?/std",
	"log/std",
	"pallet-asset-conversion-ops/std",
	"pallet-asset-conversion-tx-payment/std",
	"pallet-asset-conversion/std",
	"pallet-assets-freezer/std",
	"pallet-assets/std",
	"pallet-aura/std",
	"pallet-authorship/std",
	"pallet-balances/std",
	"pallet-collator-selection/std",
	"pallet-message-queue/std",
	"pallet-multisig/std",
	"pallet-nft-fractionalization/std",
	"pallet-nfts-runtime-api/std",
	"pallet-nfts/std",
	"pallet-proxy/std",
	"pallet-session/std",
	"pallet-timestamp/std",
	"pallet-transaction-payment-rpc-runtime-api/std",
	"pallet-transaction-payment/std",
	"pallet-uniques/std",
	"pallet-utility/std",
	"pallet-migrations/std",
	"pallet-xcm-benchmarks?/std",
	"pallet-xcm-bridge-hub-router/std",
	"pallet-xcm/std",
	"parachain-info/std",
	"parachains-common/std",
	"polkadot-parachain-primitives/std",
	"polkadot-runtime-common/std",
	"primitive-types/std",
	"rococo-runtime-constants/std",
	"scale-info/std",
	"snowbridge-router-primitives/std",
	"sp-api/std",
	"sp-block-builder/std",
	"sp-consensus-aura/std",
	"sp-core/std",
	"sp-genesis-builder/std",
	"sp-inherents/std",
	"sp-offchain/std",
	"sp-runtime/std",
	"sp-session/std",
	"sp-std/std",
	"sp-storage/std",
	"sp-transaction-pool/std",
	"sp-version/std",
	"sp-weights/std",
	"substrate-wasm-builder",
	"testnet-parachains-constants/std",
	"xcm-builder/std",
	"xcm-executor/std",
	"xcm-runtime-apis/std",
	"xcm/std",
]

# Enable the metadata hash generation in the wasm builder.
metadata-hash = ["substrate-wasm-builder/metadata-hash"]

# A feature that should be enabled when the runtime should be built for on-chain
# deployment. This will disable stuff that shouldn't be part of the on-chain wasm
# to make it smaller, like logging for example.
on-chain-release-build = ["metadata-hash", "sp-api/disable-logging"]<|MERGE_RESOLUTION|>--- conflicted
+++ resolved
@@ -16,49 +16,6 @@
 scale-info = { features = ["derive"], workspace = true }
 
 # Substrate
-<<<<<<< HEAD
-frame-benchmarking = { path = "../../../../../substrate/frame/benchmarking", default-features = false, optional = true }
-frame-executive = { path = "../../../../../substrate/frame/executive", default-features = false }
-frame-support = { path = "../../../../../substrate/frame/support", default-features = false }
-frame-system = { path = "../../../../../substrate/frame/system", default-features = false }
-frame-system-benchmarking = { path = "../../../../../substrate/frame/system/benchmarking", default-features = false, optional = true }
-frame-system-rpc-runtime-api = { path = "../../../../../substrate/frame/system/rpc/runtime-api", default-features = false }
-frame-try-runtime = { path = "../../../../../substrate/frame/try-runtime", default-features = false, optional = true }
-pallet-asset-conversion-tx-payment = { path = "../../../../../substrate/frame/transaction-payment/asset-conversion-tx-payment", default-features = false }
-pallet-assets = { path = "../../../../../substrate/frame/assets", default-features = false }
-pallet-asset-conversion = { path = "../../../../../substrate/frame/asset-conversion", default-features = false }
-pallet-aura = { path = "../../../../../substrate/frame/aura", default-features = false }
-pallet-authorship = { path = "../../../../../substrate/frame/authorship", default-features = false }
-pallet-balances = { path = "../../../../../substrate/frame/balances", default-features = false }
-pallet-message-queue = { path = "../../../../../substrate/frame/message-queue", default-features = false }
-pallet-multisig = { path = "../../../../../substrate/frame/multisig", default-features = false }
-pallet-nft-fractionalization = { path = "../../../../../substrate/frame/nft-fractionalization", default-features = false }
-pallet-nfts = { path = "../../../../../substrate/frame/nfts", default-features = false }
-pallet-nfts-runtime-api = { path = "../../../../../substrate/frame/nfts/runtime-api", default-features = false }
-pallet-proxy = { path = "../../../../../substrate/frame/proxy", default-features = false }
-pallet-session = { path = "../../../../../substrate/frame/session", default-features = false }
-pallet-state-trie-migration = { path = "../../../../../substrate/frame/state-trie-migration", default-features = false, optional = true }
-pallet-timestamp = { path = "../../../../../substrate/frame/timestamp", default-features = false }
-pallet-transaction-payment = { path = "../../../../../substrate/frame/transaction-payment", default-features = false }
-pallet-transaction-payment-rpc-runtime-api = { path = "../../../../../substrate/frame/transaction-payment/rpc/runtime-api", default-features = false }
-pallet-uniques = { path = "../../../../../substrate/frame/uniques", default-features = false }
-pallet-utility = { path = "../../../../../substrate/frame/utility", default-features = false }
-pallet-migrations = { path = "../../../../../substrate/frame/migrations", default-features = false }
-sp-api = { path = "../../../../../substrate/primitives/api", default-features = false }
-sp-block-builder = { path = "../../../../../substrate/primitives/block-builder", default-features = false }
-sp-consensus-aura = { path = "../../../../../substrate/primitives/consensus/aura", default-features = false }
-sp-core = { path = "../../../../../substrate/primitives/core", default-features = false }
-sp-inherents = { path = "../../../../../substrate/primitives/inherents", default-features = false }
-sp-genesis-builder = { path = "../../../../../substrate/primitives/genesis-builder", default-features = false }
-sp-offchain = { path = "../../../../../substrate/primitives/offchain", default-features = false }
-sp-runtime = { path = "../../../../../substrate/primitives/runtime", default-features = false }
-sp-session = { path = "../../../../../substrate/primitives/session", default-features = false }
-sp-std = { path = "../../../../../substrate/primitives/std", default-features = false }
-sp-storage = { path = "../../../../../substrate/primitives/storage", default-features = false }
-sp-transaction-pool = { path = "../../../../../substrate/primitives/transaction-pool", default-features = false }
-sp-version = { path = "../../../../../substrate/primitives/version", default-features = false }
-sp-weights = { path = "../../../../../substrate/primitives/weights", default-features = false }
-=======
 frame-benchmarking = { optional = true, workspace = true }
 frame-executive = { workspace = true }
 frame-metadata-hash-extension = { workspace = true }
@@ -87,6 +44,7 @@
 pallet-transaction-payment-rpc-runtime-api = { workspace = true }
 pallet-uniques = { workspace = true }
 pallet-utility = { workspace = true }
+pallet-migrations = { workspace = true }
 sp-api = { workspace = true }
 sp-block-builder = { workspace = true }
 sp-consensus-aura = { workspace = true }
@@ -101,7 +59,6 @@
 sp-transaction-pool = { workspace = true }
 sp-version = { workspace = true }
 sp-weights = { workspace = true }
->>>>>>> b4ae5b01
 # num-traits feature needed for dex integer sq root:
 primitive-types = { features = ["codec", "num-traits", "scale-info"], workspace = true }
 
