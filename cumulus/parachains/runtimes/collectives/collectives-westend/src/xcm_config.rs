// Copyright (C) Parity Technologies (UK) Ltd.
// SPDX-License-Identifier: Apache-2.0

// Licensed under the Apache License, Version 2.0 (the "License");
// you may not use this file except in compliance with the License.
// You may obtain a copy of the License at
//
// 	http://www.apache.org/licenses/LICENSE-2.0
//
// Unless required by applicable law or agreed to in writing, software
// distributed under the License is distributed on an "AS IS" BASIS,
// WITHOUT WARRANTIES OR CONDITIONS OF ANY KIND, either express or implied.
// See the License for the specific language governing permissions and
// limitations under the License.

use super::{
	AccountId, AllPalletsWithSystem, Balances, BaseDeliveryFee, FeeAssetId, Fellows, ParachainInfo,
	ParachainSystem, PolkadotXcm, Runtime, RuntimeCall, RuntimeEvent, RuntimeOrigin,
	TransactionByteFee, WeightToFee, WestendTreasuryAccount, XcmpQueue,
};
use frame_support::{
	parameter_types,
	traits::{ConstU32, Contains, Equals, Everything, Nothing},
	weights::Weight,
};
use frame_system::EnsureRoot;
use pallet_xcm::XcmPassthrough;
use parachains_common::{
	impls::ToStakingPot,
	xcm_config::{
		AllSiblingSystemParachains, ConcreteAssetFromSystem, RelayOrOtherSystemParachains,
	},
};
use polkadot_parachain_primitives::primitives::Sibling;
use polkadot_runtime_common::xcm_sender::ExponentialPrice;
use westend_runtime_constants::xcm as xcm_constants;
use xcm::latest::prelude::*;
use xcm_builder::{
	AccountId32Aliases, AllowExplicitUnpaidExecutionFrom, AllowKnownQueryResponses,
	AllowSubscriptionsFrom, AllowTopLevelPaidExecutionFrom, CurrencyAdapter,
	DenyReserveTransferToRelayChain, DenyThenTry, EnsureXcmOrigin, FixedWeightBounds, IsConcrete,
	LocatableAssetId, OriginToPluralityVoice, ParentAsSuperuser, ParentIsPreset,
	RelayChainAsNative, SiblingParachainAsNative, SiblingParachainConvertsVia,
	SignedAccountId32AsNative, SignedToAccountId32, SovereignSignedViaLocation, TakeWeightCredit,
	TrailingSetTopicAsId, UsingComponents, WithComputedOrigin, WithUniqueTopic,
	XcmFeeManagerFromComponents, XcmFeeToAccount,
};
use xcm_executor::{traits::WithOriginFilter, XcmExecutor};

parameter_types! {
	pub const WndLocation: Location = Location::parent();
	pub const RelayNetwork: Option<NetworkId> = Some(NetworkId::Westend);
	pub RelayChainOrigin: RuntimeOrigin = cumulus_pallet_xcm::Origin::Relay.into();
	pub UniversalLocation: InteriorLocation =
		[GlobalConsensus(RelayNetwork::get().unwrap()), Parachain(ParachainInfo::parachain_id().into())].into();
	pub RelayTreasuryLocation: Location = (Parent, PalletInstance(westend_runtime_constants::TREASURY_PALLET_ID)).into();
	pub CheckingAccount: AccountId = PolkadotXcm::check_account();
<<<<<<< HEAD
	pub const GovernanceLocation: Location = Location::parent();
	pub const FellowshipAdminBodyId: BodyId = BodyId::Index(FELLOWSHIP_ADMIN_INDEX);
	pub AssetHub: Location = (Parent, Parachain(1000)).into();
=======
	pub const GovernanceLocation: MultiLocation = MultiLocation::parent();
	pub const FellowshipAdminBodyId: BodyId = BodyId::Index(xcm_constants::body::FELLOWSHIP_ADMIN_INDEX);
	pub const TreasurerBodyId: BodyId = BodyId::Index(xcm_constants::body::TREASURER_INDEX);
	pub AssetHub: MultiLocation = (Parent, Parachain(1000)).into();
>>>>>>> f6ae1458
	pub AssetHubUsdtId: AssetId = (PalletInstance(50), GeneralIndex(1984)).into();
	pub UsdtAssetHub: LocatableAssetId = LocatableAssetId {
		location: AssetHub::get(),
		asset_id: AssetHubUsdtId::get(),
	};
	pub WndAssetHub: LocatableAssetId = LocatableAssetId {
		location: AssetHub::get(),
		asset_id: WndLocation::get().into(),
	};
}

/// Type for specifying how a `Location` can be converted into an `AccountId`. This is used
/// when determining ownership of accounts for asset transacting and when attempting to use XCM
/// `Transact` in order to determine the dispatch Origin.
pub type LocationToAccountId = (
	// The parent (Relay-chain) origin converts to the parent `AccountId`.
	ParentIsPreset<AccountId>,
	// Sibling parachain origins convert to AccountId via the `ParaId::into`.
	SiblingParachainConvertsVia<Sibling, AccountId>,
	// Straight up local `AccountId32` origins just alias directly to `AccountId`.
	AccountId32Aliases<RelayNetwork, AccountId>,
);

/// Means for transacting the native currency on this chain.
pub type CurrencyTransactor = CurrencyAdapter<
	// Use this currency:
	Balances,
	// Use this currency when it is a fungible asset matching the given location or name:
	IsConcrete<WndLocation>,
	// Convert an XCM Location into a local account id:
	LocationToAccountId,
	// Our chain's account ID type (we can't get away without mentioning it explicitly):
	AccountId,
	// We don't track any teleports of `Balances`.
	(),
>;

/// This is the type we use to convert an (incoming) XCM origin into a local `Origin` instance,
/// ready for dispatching a transaction with Xcm's `Transact`. There is an `OriginKind` which can
/// biases the kind of local `Origin` it will become.
pub type XcmOriginToTransactDispatchOrigin = (
	// Sovereign account converter; this attempts to derive an `AccountId` from the origin location
	// using `LocationToAccountId` and then turn that into the usual `Signed` origin. Useful for
	// foreign chains who want to have a local sovereign account on this chain which they control.
	SovereignSignedViaLocation<LocationToAccountId, RuntimeOrigin>,
	// Native converter for Relay-chain (Parent) location; will convert to a `Relay` origin when
	// recognised.
	RelayChainAsNative<RelayChainOrigin, RuntimeOrigin>,
	// Native converter for sibling Parachains; will convert to a `SiblingPara` origin when
	// recognised.
	SiblingParachainAsNative<cumulus_pallet_xcm::Origin, RuntimeOrigin>,
	// Superuser converter for the Relay-chain (Parent) location. This will allow it to issue a
	// transaction from the Root origin.
	ParentAsSuperuser<RuntimeOrigin>,
	// Native signed account converter; this just converts an `AccountId32` origin into a normal
	// `RuntimeOrigin::Signed` origin of the same 32-byte value.
	SignedAccountId32AsNative<RelayNetwork, RuntimeOrigin>,
	// Xcm origins can be represented natively under the Xcm pallet's Xcm origin.
	XcmPassthrough<RuntimeOrigin>,
);

parameter_types! {
	/// The amount of weight an XCM operation takes. This is a safe overestimate.
	pub const BaseXcmWeight: Weight = Weight::from_parts(1_000_000_000, 1024);
	/// A temporary weight value for each XCM instruction.
	/// NOTE: This should be removed after we account for PoV weights.
	pub const TempFixedXcmWeight: Weight = Weight::from_parts(1_000_000_000, 0);
	pub const MaxInstructions: u32 = 100;
	pub const MaxAssetsIntoHolding: u32 = 64;
	// Fellows pluralistic body.
	pub const FellowsBodyId: BodyId = BodyId::Technical;
}

pub struct ParentOrParentsPlurality;
impl Contains<Location> for ParentOrParentsPlurality {
	fn contains(location: &Location) -> bool {
		matches!(location.unpack(), (1, []) | (1, [Plurality { .. }]))
	}
}

pub struct ParentOrSiblings;
impl Contains<Location> for ParentOrSiblings {
	fn contains(location: &Location) -> bool {
		matches!(location.unpack(), (1, []) | (1, [_]))
	}
}

/// A call filter for the XCM Transact instruction. This is a temporary measure until we properly
/// account for proof size weights.
///
/// Calls that are allowed through this filter must:
/// 1. Have a fixed weight;
/// 2. Cannot lead to another call being made;
/// 3. Have a defined proof size weight, e.g. no unbounded vecs in call parameters.
pub struct SafeCallFilter;
impl Contains<RuntimeCall> for SafeCallFilter {
	fn contains(call: &RuntimeCall) -> bool {
		#[cfg(feature = "runtime-benchmarks")]
		{
			if matches!(call, RuntimeCall::System(frame_system::Call::remark_with_event { .. })) {
				return true
			}
		}

		matches!(
			call,
			RuntimeCall::System(
				frame_system::Call::set_heap_pages { .. } |
					frame_system::Call::set_code { .. } |
					frame_system::Call::set_code_without_checks { .. } |
					frame_system::Call::kill_prefix { .. },
			) | RuntimeCall::ParachainSystem(..) |
				RuntimeCall::Timestamp(..) |
				RuntimeCall::Balances(..) |
				RuntimeCall::CollatorSelection(
					pallet_collator_selection::Call::set_desired_candidates { .. } |
						pallet_collator_selection::Call::set_candidacy_bond { .. } |
						pallet_collator_selection::Call::register_as_candidate { .. } |
						pallet_collator_selection::Call::leave_intent { .. } |
						pallet_collator_selection::Call::set_invulnerables { .. } |
						pallet_collator_selection::Call::add_invulnerable { .. } |
						pallet_collator_selection::Call::remove_invulnerable { .. },
				) | RuntimeCall::Session(pallet_session::Call::purge_keys { .. }) |
				RuntimeCall::PolkadotXcm(
					pallet_xcm::Call::force_xcm_version { .. } |
						pallet_xcm::Call::force_default_xcm_version { .. }
				) | RuntimeCall::XcmpQueue(..) |
				RuntimeCall::MessageQueue(..) |
				RuntimeCall::Alliance(
					// `init_members` accepts unbounded vecs as arguments,
					// but the call can be initiated only by root origin.
					pallet_alliance::Call::init_members { .. } |
						pallet_alliance::Call::vote { .. } |
						pallet_alliance::Call::disband { .. } |
						pallet_alliance::Call::set_rule { .. } |
						pallet_alliance::Call::announce { .. } |
						pallet_alliance::Call::remove_announcement { .. } |
						pallet_alliance::Call::join_alliance { .. } |
						pallet_alliance::Call::nominate_ally { .. } |
						pallet_alliance::Call::elevate_ally { .. } |
						pallet_alliance::Call::give_retirement_notice { .. } |
						pallet_alliance::Call::retire { .. } |
						pallet_alliance::Call::kick_member { .. } |
						pallet_alliance::Call::close { .. } |
						pallet_alliance::Call::abdicate_fellow_status { .. },
				) | RuntimeCall::AllianceMotion(
				pallet_collective::Call::vote { .. } |
					pallet_collective::Call::disapprove_proposal { .. } |
					pallet_collective::Call::close { .. },
			) | RuntimeCall::FellowshipCollective(
				pallet_ranked_collective::Call::add_member { .. } |
					pallet_ranked_collective::Call::promote_member { .. } |
					pallet_ranked_collective::Call::demote_member { .. } |
					pallet_ranked_collective::Call::remove_member { .. },
			) | RuntimeCall::FellowshipCore(
				pallet_core_fellowship::Call::bump { .. } |
					pallet_core_fellowship::Call::set_params { .. } |
					pallet_core_fellowship::Call::set_active { .. } |
					pallet_core_fellowship::Call::approve { .. } |
					pallet_core_fellowship::Call::induct { .. } |
					pallet_core_fellowship::Call::promote { .. } |
					pallet_core_fellowship::Call::offboard { .. } |
					pallet_core_fellowship::Call::submit_evidence { .. } |
					pallet_core_fellowship::Call::import { .. },
			)
		)
	}
}

pub type Barrier = TrailingSetTopicAsId<
	DenyThenTry<
		DenyReserveTransferToRelayChain,
		(
			// Allow local users to buy weight credit.
			TakeWeightCredit,
			// Expected responses are OK.
			AllowKnownQueryResponses<PolkadotXcm>,
			// Allow XCMs with some computed origins to pass through.
			WithComputedOrigin<
				(
					// If the message is one that immediately attempts to pay for execution, then
					// allow it.
					AllowTopLevelPaidExecutionFrom<Everything>,
					// Parent and its pluralities (i.e. governance bodies) get free execution.
					AllowExplicitUnpaidExecutionFrom<ParentOrParentsPlurality>,
					// Subscriptions for version tracking are OK.
					AllowSubscriptionsFrom<ParentOrSiblings>,
				),
				UniversalLocation,
				ConstU32<8>,
			>,
		),
	>,
>;

<<<<<<< HEAD
pub struct SystemParachains;
impl Contains<Location> for SystemParachains {
	fn contains(location: &Location) -> bool {
		use system_parachain::{ASSET_HUB_ID, BRIDGE_HUB_ID, COLLECTIVES_ID};
		matches!(location.unpack(), (1, [Parachain(ASSET_HUB_ID | BRIDGE_HUB_ID | COLLECTIVES_ID)]))
	}
}

=======
>>>>>>> f6ae1458
/// Locations that will not be charged fees in the executor,
/// either execution or delivery.
/// We only waive fees for system functions, which these locations represent.
pub type WaivedLocations = (
	RelayOrOtherSystemParachains<AllSiblingSystemParachains, Runtime>,
	Equals<RelayTreasuryLocation>,
);

/// Cases where a remote origin is accepted as trusted Teleporter for a given asset:
/// - DOT with the parent Relay Chain and sibling parachains.
pub type TrustedTeleporters = ConcreteAssetFromSystem<WndLocation>;

pub struct XcmConfig;
impl xcm_executor::Config for XcmConfig {
	type RuntimeCall = RuntimeCall;
	type XcmSender = XcmRouter;
	type AssetTransactor = CurrencyTransactor;
	type OriginConverter = XcmOriginToTransactDispatchOrigin;
	// Collectives does not recognize a reserve location for any asset. Users must teleport WND
	// where allowed (e.g. with the Relay Chain).
	type IsReserve = ();
	type IsTeleporter = TrustedTeleporters;
	type UniversalLocation = UniversalLocation;
	type Barrier = Barrier;
	type Weigher = FixedWeightBounds<TempFixedXcmWeight, RuntimeCall, MaxInstructions>;
	type Trader =
		UsingComponents<WeightToFee, WndLocation, AccountId, Balances, ToStakingPot<Runtime>>;
	type ResponseHandler = PolkadotXcm;
	type AssetTrap = PolkadotXcm;
	type AssetClaims = PolkadotXcm;
	type SubscriptionService = PolkadotXcm;
	type PalletInstancesInfo = AllPalletsWithSystem;
	type MaxAssetsIntoHolding = MaxAssetsIntoHolding;
	type AssetLocker = ();
	type AssetExchanger = ();
	type FeeManager = XcmFeeManagerFromComponents<
		WaivedLocations,
		XcmFeeToAccount<Self::AssetTransactor, AccountId, WestendTreasuryAccount>,
	>;
	type MessageExporter = ();
	type UniversalAliases = Nothing;
	type CallDispatcher = WithOriginFilter<SafeCallFilter>;
	type SafeCallFilter = SafeCallFilter;
	type Aliasers = Nothing;
}

/// Converts a local signed origin into an XCM location.
/// Forms the basis for local origins sending/executing XCMs.
pub type LocalOriginToLocation = SignedToAccountId32<RuntimeOrigin, AccountId, RelayNetwork>;

pub type PriceForParentDelivery =
	ExponentialPrice<FeeAssetId, BaseDeliveryFee, TransactionByteFee, ParachainSystem>;

/// The means for routing XCM messages which are not for local execution into the right message
/// queues.
pub type XcmRouter = WithUniqueTopic<(
	// Two routers - use UMP to communicate with the relay chain:
	cumulus_primitives_utility::ParentAsUmp<ParachainSystem, PolkadotXcm, PriceForParentDelivery>,
	// ..and XCMP to communicate with the sibling chains.
	XcmpQueue,
)>;

#[cfg(feature = "runtime-benchmarks")]
parameter_types! {
	pub ReachableDest: Option<Location> = Some(Parent.into());
}

/// Type to convert the Fellows origin to a Plurality `Location` value.
pub type FellowsToPlurality = OriginToPluralityVoice<RuntimeOrigin, Fellows, FellowsBodyId>;

impl pallet_xcm::Config for Runtime {
	type RuntimeEvent = RuntimeEvent;
	// We only allow the Fellows to send messages.
	type SendXcmOrigin = EnsureXcmOrigin<RuntimeOrigin, FellowsToPlurality>;
	type XcmRouter = XcmRouter;
	// We support local origins dispatching XCM executions in principle...
	type ExecuteXcmOrigin = EnsureXcmOrigin<RuntimeOrigin, LocalOriginToLocation>;
	// ... but disallow generic XCM execution. As a result only teleports are allowed.
	type XcmExecuteFilter = Nothing;
	type XcmExecutor = XcmExecutor<XcmConfig>;
	type XcmTeleportFilter = Everything;
	type XcmReserveTransferFilter = Nothing; // This parachain is not meant as a reserve location.
	type Weigher = FixedWeightBounds<BaseXcmWeight, RuntimeCall, MaxInstructions>;
	type UniversalLocation = UniversalLocation;
	type RuntimeOrigin = RuntimeOrigin;
	type RuntimeCall = RuntimeCall;
	const VERSION_DISCOVERY_QUEUE_SIZE: u32 = 100;
	type AdvertisedXcmVersion = pallet_xcm::CurrentXcmVersion;
	type Currency = Balances;
	type CurrencyMatcher = ();
	type TrustedLockers = ();
	type SovereignAccountOf = LocationToAccountId;
	type MaxLockers = ConstU32<8>;
	type WeightInfo = crate::weights::pallet_xcm::WeightInfo<Runtime>;
	type AdminOrigin = EnsureRoot<AccountId>;
	type MaxRemoteLockConsumers = ConstU32<0>;
	type RemoteLockConsumerIdentifier = ();
}

impl cumulus_pallet_xcm::Config for Runtime {
	type RuntimeEvent = RuntimeEvent;
	type XcmExecutor = XcmExecutor<XcmConfig>;
}<|MERGE_RESOLUTION|>--- conflicted
+++ resolved
@@ -55,16 +55,10 @@
 		[GlobalConsensus(RelayNetwork::get().unwrap()), Parachain(ParachainInfo::parachain_id().into())].into();
 	pub RelayTreasuryLocation: Location = (Parent, PalletInstance(westend_runtime_constants::TREASURY_PALLET_ID)).into();
 	pub CheckingAccount: AccountId = PolkadotXcm::check_account();
-<<<<<<< HEAD
 	pub const GovernanceLocation: Location = Location::parent();
-	pub const FellowshipAdminBodyId: BodyId = BodyId::Index(FELLOWSHIP_ADMIN_INDEX);
+	pub const FellowshipAdminBodyId: BodyId = BodyId::Index(xcm_constants::body::FELLOWSHIP_ADMIN_INDEX);
 	pub AssetHub: Location = (Parent, Parachain(1000)).into();
-=======
-	pub const GovernanceLocation: MultiLocation = MultiLocation::parent();
-	pub const FellowshipAdminBodyId: BodyId = BodyId::Index(xcm_constants::body::FELLOWSHIP_ADMIN_INDEX);
 	pub const TreasurerBodyId: BodyId = BodyId::Index(xcm_constants::body::TREASURER_INDEX);
-	pub AssetHub: MultiLocation = (Parent, Parachain(1000)).into();
->>>>>>> f6ae1458
 	pub AssetHubUsdtId: AssetId = (PalletInstance(50), GeneralIndex(1984)).into();
 	pub UsdtAssetHub: LocatableAssetId = LocatableAssetId {
 		location: AssetHub::get(),
@@ -260,17 +254,6 @@
 	>,
 >;
 
-<<<<<<< HEAD
-pub struct SystemParachains;
-impl Contains<Location> for SystemParachains {
-	fn contains(location: &Location) -> bool {
-		use system_parachain::{ASSET_HUB_ID, BRIDGE_HUB_ID, COLLECTIVES_ID};
-		matches!(location.unpack(), (1, [Parachain(ASSET_HUB_ID | BRIDGE_HUB_ID | COLLECTIVES_ID)]))
-	}
-}
-
-=======
->>>>>>> f6ae1458
 /// Locations that will not be charged fees in the executor,
 /// either execution or delivery.
 /// We only waive fees for system functions, which these locations represent.
