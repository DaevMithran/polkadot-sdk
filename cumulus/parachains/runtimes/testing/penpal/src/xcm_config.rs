// Copyright (C) Parity Technologies (UK) Ltd.
// This file is part of Cumulus.

// Cumulus is free software: you can redistribute it and/or modify
// it under the terms of the GNU General Public License as published by
// the Free Software Foundation, either version 3 of the License, or
// (at your option) any later version.

// Cumulus is distributed in the hope that it will be useful,
// but WITHOUT ANY WARRANTY; without even the implied warranty of
// MERCHANTABILITY or FITNESS FOR A PARTICULAR PURPOSE.  See the
// GNU General Public License for more details.

// You should have received a copy of the GNU General Public License
// along with Cumulus.  If not, see <http://www.gnu.org/licenses/>.

//! Holds the XCM specific configuration that would otherwise be in lib.rs
//!
//! This configuration dictates how the Penpal chain will communicate with other chains.
//!
//! One of the main uses of the penpal chain will be to be a benefactor of reserve asset transfers
//! with Asset Hub as the reserve. At present no derivative tokens are minted on receipt of a
//! `ReserveAssetTransferDeposited` message but that will but the intension will be to support this
//! soon.
use super::{
	AccountId, AllPalletsWithSystem, AssetId as AssetIdPalletAssets, Assets, Balance, Balances,
	ParachainInfo, ParachainSystem, PolkadotXcm, Runtime, RuntimeCall, RuntimeEvent, RuntimeOrigin,
	WeightToFee, XcmpQueue,
};
use core::marker::PhantomData;
use frame_support::{
	parameter_types,
	traits::{
		fungibles::{self, Balanced, Credit},
		ConstU32, Contains, ContainsPair, Everything, Get, Nothing,
	},
	weights::Weight,
};
use frame_system::EnsureRoot;
use pallet_asset_tx_payment::HandleCredit;
use pallet_assets::Instance1;
use pallet_xcm::XcmPassthrough;
use polkadot_parachain_primitives::primitives::Sibling;
use polkadot_runtime_common::impls::ToAuthor;
use sp_runtime::traits::Zero;
use xcm::latest::prelude::*;
use xcm_builder::{
	AccountId32Aliases, AllowExplicitUnpaidExecutionFrom, AllowKnownQueryResponses,
	AllowSubscriptionsFrom, AllowTopLevelPaidExecutionFrom, AsPrefixedGeneralIndex,
	ConvertedConcreteId, CurrencyAdapter, DenyReserveTransferToRelayChain, DenyThenTry,
	EnsureXcmOrigin, FixedWeightBounds, FungiblesAdapter, IsConcrete, LocalMint, NativeAsset,
	ParentAsSuperuser, ParentIsPreset, RelayChainAsNative, SiblingParachainAsNative,
	SiblingParachainConvertsVia, SignedAccountId32AsNative, SignedToAccountId32,
	SovereignSignedViaLocation, TakeWeightCredit, TrailingSetTopicAsId, UsingComponents,
	WithComputedOrigin, WithUniqueTopic,
};
use xcm_executor::{traits::JustTry, XcmExecutor};

parameter_types! {
	pub const RelayLocation: Location = Location::parent();
	pub const RelayNetwork: Option<NetworkId> = None;
	pub RelayChainOrigin: RuntimeOrigin = cumulus_pallet_xcm::Origin::Relay.into();
	pub UniversalLocation: InteriorLocation = [Parachain(ParachainInfo::parachain_id().into())].into();
}

/// Type for specifying how a `Location` can be converted into an `AccountId`. This is used
/// when determining ownership of accounts for asset transacting and when attempting to use XCM
/// `Transact` in order to determine the dispatch Origin.
pub type LocationToAccountId = (
	// The parent (Relay-chain) origin converts to the parent `AccountId`.
	ParentIsPreset<AccountId>,
	// Sibling parachain origins convert to AccountId via the `ParaId::into`.
	SiblingParachainConvertsVia<Sibling, AccountId>,
	// Straight up local `AccountId32` origins just alias directly to `AccountId`.
	AccountId32Aliases<RelayNetwork, AccountId>,
);

/// Means for transacting assets on this chain.
pub type CurrencyTransactor = CurrencyAdapter<
	// Use this currency:
	Balances,
	// Use this currency when it is a fungible asset matching the given location or name:
	IsConcrete<RelayLocation>,
	// Do a simple punn to convert an AccountId32 Location into a native chain account ID:
	LocationToAccountId,
	// Our chain's account ID type (we can't get away without mentioning it explicitly):
	AccountId,
	// We don't track any teleports.
	(),
>;

/// Means for transacting assets besides the native currency on this chain.
pub type FungiblesTransactor = FungiblesAdapter<
	// Use this fungibles implementation:
	Assets,
	// Use this currency when it is a fungible asset matching the given location or name:
<<<<<<< HEAD
	ConvertedConcreteId<
		AssetIdPalletAssets,
		Balance,
		AsPrefixedGeneralIndex<SystemAssetHubAssetsPalletLocation, AssetIdPalletAssets, JustTry>,
		JustTry,
	>,
	// Convert an XCM Location into a local account id:
=======
	(
		ConvertedConcreteId<
			AssetIdPalletAssets,
			Balance,
			AsPrefixedGeneralIndex<AssetsPalletLocation, AssetIdPalletAssets, JustTry>,
			JustTry,
		>,
		ConvertedConcreteId<
			AssetIdPalletAssets,
			Balance,
			AsPrefixedGeneralIndex<
				SystemAssetHubAssetsPalletLocation,
				AssetIdPalletAssets,
				JustTry,
			>,
			JustTry,
		>,
	),
	// Convert an XCM MultiLocation into a local account id:
>>>>>>> be500fc2
	LocationToAccountId,
	// Our chain's account ID type (we can't get away without mentioning it explicitly):
	AccountId,
	// We only want to allow teleports of known assets. We use non-zero issuance as an indication
	// that this asset is known.
	LocalMint<NonZeroIssuance<AccountId, Assets>>,
	// The account to use for tracking teleports.
	CheckingAccount,
>;

/// Means for transacting assets on this chain.
pub type AssetTransactors = (CurrencyTransactor, FungiblesTransactor);

/// This is the type we use to convert an (incoming) XCM origin into a local `Origin` instance,
/// ready for dispatching a transaction with Xcm's `Transact`. There is an `OriginKind` which can
/// biases the kind of local `Origin` it will become.
pub type XcmOriginToTransactDispatchOrigin = (
	// Sovereign account converter; this attempts to derive an `AccountId` from the origin location
	// using `LocationToAccountId` and then turn that into the usual `Signed` origin. Useful for
	// foreign chains who want to have a local sovereign account on this chain which they control.
	SovereignSignedViaLocation<LocationToAccountId, RuntimeOrigin>,
	// Native converter for Relay-chain (Parent) location; will convert to a `Relay` origin when
	// recognized.
	RelayChainAsNative<RelayChainOrigin, RuntimeOrigin>,
	// Native converter for sibling Parachains; will convert to a `SiblingPara` origin when
	// recognized.
	SiblingParachainAsNative<cumulus_pallet_xcm::Origin, RuntimeOrigin>,
	// Superuser converter for the Relay-chain (Parent) location. This will allow it to issue a
	// transaction from the Root origin.
	ParentAsSuperuser<RuntimeOrigin>,
	// Native signed account converter; this just converts an `AccountId32` origin into a normal
	// `RuntimeOrigin::Signed` origin of the same 32-byte value.
	SignedAccountId32AsNative<RelayNetwork, RuntimeOrigin>,
	// Xcm origins can be represented natively under the Xcm pallet's Xcm origin.
	XcmPassthrough<RuntimeOrigin>,
);

parameter_types! {
	// One XCM operation is 1_000_000_000 weight - almost certainly a conservative estimate.
	pub UnitWeightCost: Weight = Weight::from_parts(1_000_000_000, 64 * 1024);
	pub const MaxInstructions: u32 = 100;
	pub const MaxAssetsIntoHolding: u32 = 64;
}

pub struct ParentOrParentsExecutivePlurality;
impl Contains<Location> for ParentOrParentsExecutivePlurality {
	fn contains(location: &Location) -> bool {
		matches!(location.unpack(), (1, []) | (1, [Plurality { id: BodyId::Executive, .. }]))
	}
}

pub struct CommonGoodAssetsParachain;
impl Contains<Location> for CommonGoodAssetsParachain {
	fn contains(location: &Location) -> bool {
		matches!(location.unpack(), (1, [Parachain(1000)]))
	}
}

pub type Barrier = TrailingSetTopicAsId<
	DenyThenTry<
		DenyReserveTransferToRelayChain,
		(
			TakeWeightCredit,
			// Expected responses are OK.
			AllowKnownQueryResponses<PolkadotXcm>,
			// Allow XCMs with some computed origins to pass through.
			WithComputedOrigin<
				(
					// If the message is one that immediately attempts to pay for execution, then
					// allow it.
					AllowTopLevelPaidExecutionFrom<Everything>,
					// System Assets parachain, parent and its exec plurality get free
					// execution
					AllowExplicitUnpaidExecutionFrom<(
						CommonGoodAssetsParachain,
						ParentOrParentsExecutivePlurality,
					)>,
					// Subscriptions for version tracking are OK.
					AllowSubscriptionsFrom<Everything>,
				),
				UniversalLocation,
				ConstU32<8>,
			>,
		),
	>,
>;

/// Type alias to conveniently refer to `frame_system`'s `Config::AccountId`.
pub type AccountIdOf<R> = <R as frame_system::Config>::AccountId;

/// Asset filter that allows all assets from a certain location matching asset id.
pub struct AssetsFrom<T>(PhantomData<T>);
impl<T: Get<Location>> ContainsPair<Asset, Location> for AssetsFrom<T> {
	fn contains(asset: &Asset, origin: &Location) -> bool {
		let loc = T::get();
		&loc == origin &&
			matches!(asset, Asset { id: AssetId(asset_loc), fun: Fungible(_a) }
			if asset_loc.starts_with(&loc))
	}
}

/// Asset filter that allows native/relay asset if coming from a certain location.
pub struct NativeAssetFrom<T>(PhantomData<T>);
impl<T: Get<Location>> ContainsPair<Asset, Location> for NativeAssetFrom<T> {
	fn contains(asset: &Asset, origin: &Location) -> bool {
		let loc = T::get();
		&loc == origin &&
			matches!(asset, Asset { id: AssetId(asset_loc), fun: Fungible(_a) }
			if *asset_loc == Location::from(Parent))
	}
}

/// Allow checking in assets that have issuance > 0.
pub struct NonZeroIssuance<AccountId, Assets>(PhantomData<(AccountId, Assets)>);
impl<AccountId, Assets> Contains<<Assets as fungibles::Inspect<AccountId>>::AssetId>
	for NonZeroIssuance<AccountId, Assets>
where
	Assets: fungibles::Inspect<AccountId>,
{
	fn contains(id: &<Assets as fungibles::Inspect<AccountId>>::AssetId) -> bool {
		!Assets::total_issuance(id.clone()).is_zero()
	}
}

/// A `HandleCredit` implementation that naively transfers the fees to the block author.
/// Will drop and burn the assets in case the transfer fails.
pub struct AssetsToBlockAuthor<R>(PhantomData<R>);
impl<R> HandleCredit<AccountIdOf<R>, pallet_assets::Pallet<R, Instance1>> for AssetsToBlockAuthor<R>
where
	R: pallet_authorship::Config + pallet_assets::Config<Instance1>,
	AccountIdOf<R>: From<polkadot_primitives::AccountId> + Into<polkadot_primitives::AccountId>,
{
	fn handle_credit(credit: Credit<AccountIdOf<R>, pallet_assets::Pallet<R, Instance1>>) {
		if let Some(author) = pallet_authorship::Pallet::<R>::author() {
			// In case of error: Will drop the result triggering the `OnDrop` of the imbalance.
			let _ = pallet_assets::Pallet::<R, Instance1>::resolve(&author, credit);
		}
	}
}

// This asset can be added to AH as ForeignAsset and teleported between Penpal and AH
pub const TELEPORTABLE_ASSET_ID: u32 = 2;
parameter_types! {
	/// The location that this chain recognizes as the Relay network's Asset Hub.
	pub SystemAssetHubLocation: Location = Location::new(1, [Parachain(1000)]);
	// ALWAYS ensure that the index in PalletInstance stays up-to-date with
	// the Relay Chain's Asset Hub's Assets pallet index
<<<<<<< HEAD
	pub SystemAssetHubAssetsPalletLocation: Location =
		Location::new(1, [Parachain(1000), PalletInstance(50)]);
=======
	pub SystemAssetHubAssetsPalletLocation: MultiLocation =
		MultiLocation::new(1, X2(Parachain(1000), PalletInstance(50)));
	pub AssetsPalletLocation: MultiLocation =
		MultiLocation::new(0, X1(PalletInstance(50)));
>>>>>>> be500fc2
	pub CheckingAccount: AccountId = PolkadotXcm::check_account();
	pub LocalTeleportableToAssetHub: MultiLocation = MultiLocation::new(
		0,
		X2(PalletInstance(50), GeneralIndex(TELEPORTABLE_ASSET_ID.into()))
	);
}

/// Accepts asset with ID `AssetLocation` and is coming from `Origin` chain.
pub struct AssetFromChain<AssetLocation, Origin>(PhantomData<(AssetLocation, Origin)>);
impl<AssetLocation: Get<MultiLocation>, Origin: Get<MultiLocation>>
	ContainsPair<MultiAsset, MultiLocation> for AssetFromChain<AssetLocation, Origin>
{
	fn contains(asset: &MultiAsset, origin: &MultiLocation) -> bool {
		log::trace!(target: "xcm::contains", "AssetFromChain asset: {:?}, origin: {:?}", asset, origin);
		*origin == Origin::get() && matches!(asset.id, Concrete(id) if id == AssetLocation::get())
	}
}

pub type Reserves =
	(NativeAsset, AssetsFrom<SystemAssetHubLocation>, NativeAssetFrom<SystemAssetHubLocation>);
pub type TrustedTeleporters =
	(AssetFromChain<LocalTeleportableToAssetHub, SystemAssetHubLocation>,);

pub struct XcmConfig;
impl xcm_executor::Config for XcmConfig {
	type RuntimeCall = RuntimeCall;
	type XcmSender = XcmRouter;
	// How to withdraw and deposit an asset.
	type AssetTransactor = AssetTransactors;
	type OriginConverter = XcmOriginToTransactDispatchOrigin;
	type IsReserve = Reserves;
	// no teleport trust established with other chains
	type IsTeleporter = TrustedTeleporters;
	type UniversalLocation = UniversalLocation;
	type Barrier = Barrier;
	type Weigher = FixedWeightBounds<UnitWeightCost, RuntimeCall, MaxInstructions>;
	type Trader =
		UsingComponents<WeightToFee, RelayLocation, AccountId, Balances, ToAuthor<Runtime>>;
	type ResponseHandler = PolkadotXcm;
	type AssetTrap = PolkadotXcm;
	type AssetClaims = PolkadotXcm;
	type SubscriptionService = PolkadotXcm;
	type PalletInstancesInfo = AllPalletsWithSystem;
	type MaxAssetsIntoHolding = MaxAssetsIntoHolding;
	type AssetLocker = ();
	type AssetExchanger = ();
	type FeeManager = ();
	type MessageExporter = ();
	type UniversalAliases = Nothing;
	type CallDispatcher = RuntimeCall;
	type SafeCallFilter = Everything;
	type Aliasers = Nothing;
}

/// No local origins on this chain are allowed to dispatch XCM sends/executions.
pub type LocalOriginToLocation = SignedToAccountId32<RuntimeOrigin, AccountId, RelayNetwork>;

/// The means for routing XCM messages which are not for local execution into the right message
/// queues.
pub type XcmRouter = WithUniqueTopic<(
	// Two routers - use UMP to communicate with the relay chain:
	cumulus_primitives_utility::ParentAsUmp<ParachainSystem, PolkadotXcm, ()>,
	// ..and XCMP to communicate with the sibling chains.
	XcmpQueue,
)>;

impl pallet_xcm::Config for Runtime {
	type RuntimeEvent = RuntimeEvent;
	type SendXcmOrigin = EnsureXcmOrigin<RuntimeOrigin, LocalOriginToLocation>;
	type XcmRouter = XcmRouter;
	type ExecuteXcmOrigin = EnsureXcmOrigin<RuntimeOrigin, LocalOriginToLocation>;
	type XcmExecuteFilter = Nothing;
	// ^ Disable dispatchable execute on the XCM pallet.
	// Needs to be `Everything` for local testing.
	type XcmExecutor = XcmExecutor<XcmConfig>;
	type XcmTeleportFilter = Everything;
	type XcmReserveTransferFilter = Everything;
	type Weigher = FixedWeightBounds<UnitWeightCost, RuntimeCall, MaxInstructions>;
	type UniversalLocation = UniversalLocation;
	type RuntimeOrigin = RuntimeOrigin;
	type RuntimeCall = RuntimeCall;

	const VERSION_DISCOVERY_QUEUE_SIZE: u32 = 100;
	// ^ Override for AdvertisedXcmVersion default
	type AdvertisedXcmVersion = pallet_xcm::CurrentXcmVersion;
	type Currency = Balances;
	type CurrencyMatcher = ();
	type TrustedLockers = ();
	type SovereignAccountOf = LocationToAccountId;
	type MaxLockers = ConstU32<8>;
	type WeightInfo = pallet_xcm::TestWeightInfo;
	type AdminOrigin = EnsureRoot<AccountId>;
	type MaxRemoteLockConsumers = ConstU32<0>;
	type RemoteLockConsumerIdentifier = ();
}

impl cumulus_pallet_xcm::Config for Runtime {
	type RuntimeEvent = RuntimeEvent;
	type XcmExecutor = XcmExecutor<XcmConfig>;
}<|MERGE_RESOLUTION|>--- conflicted
+++ resolved
@@ -94,15 +94,6 @@
 	// Use this fungibles implementation:
 	Assets,
 	// Use this currency when it is a fungible asset matching the given location or name:
-<<<<<<< HEAD
-	ConvertedConcreteId<
-		AssetIdPalletAssets,
-		Balance,
-		AsPrefixedGeneralIndex<SystemAssetHubAssetsPalletLocation, AssetIdPalletAssets, JustTry>,
-		JustTry,
-	>,
-	// Convert an XCM Location into a local account id:
-=======
 	(
 		ConvertedConcreteId<
 			AssetIdPalletAssets,
@@ -122,7 +113,6 @@
 		>,
 	),
 	// Convert an XCM MultiLocation into a local account id:
->>>>>>> be500fc2
 	LocationToAccountId,
 	// Our chain's account ID type (we can't get away without mentioning it explicitly):
 	AccountId,
@@ -270,19 +260,14 @@
 	pub SystemAssetHubLocation: Location = Location::new(1, [Parachain(1000)]);
 	// ALWAYS ensure that the index in PalletInstance stays up-to-date with
 	// the Relay Chain's Asset Hub's Assets pallet index
-<<<<<<< HEAD
 	pub SystemAssetHubAssetsPalletLocation: Location =
 		Location::new(1, [Parachain(1000), PalletInstance(50)]);
-=======
-	pub SystemAssetHubAssetsPalletLocation: MultiLocation =
-		MultiLocation::new(1, X2(Parachain(1000), PalletInstance(50)));
-	pub AssetsPalletLocation: MultiLocation =
-		MultiLocation::new(0, X1(PalletInstance(50)));
->>>>>>> be500fc2
+	pub AssetsPalletLocation: Location =
+		Location::new(0, [PalletInstance(50)]);
 	pub CheckingAccount: AccountId = PolkadotXcm::check_account();
-	pub LocalTeleportableToAssetHub: MultiLocation = MultiLocation::new(
+	pub LocalTeleportableToAssetHub: Location = Location::new(
 		0,
-		X2(PalletInstance(50), GeneralIndex(TELEPORTABLE_ASSET_ID.into()))
+		[PalletInstance(50), GeneralIndex(TELEPORTABLE_ASSET_ID.into())]
 	);
 }
 
