--- conflicted
+++ resolved
@@ -210,14 +210,6 @@
 
 pub type LocalOriginToLocation = SignedToAccountId32<RuntimeOrigin, AccountId, KusamaNetwork>;
 
-<<<<<<< HEAD
-#[cfg(feature = "runtime-benchmarks")]
-parameter_types! {
-	pub ReachableDest: Option<Location> = Some(Here.into());
-}
-
-=======
->>>>>>> 689b9d91
 impl pallet_xcm::Config for Runtime {
 	type RuntimeEvent = RuntimeEvent;
 	type UniversalLocation = UniversalLocation;
