// Copyright (C) Parity Technologies (UK) Ltd.
// This file is part of Polkadot.

// Polkadot is free software: you can redistribute it and/or modify
// it under the terms of the GNU General Public License as published by
// the Free Software Foundation, either version 3 of the License, or
// (at your option) any later version.

// Polkadot is distributed in the hope that it will be useful,
// but WITHOUT ANY WARRANTY; without even the implied warranty of
// MERCHANTABILITY or FITNESS FOR A PARTICULAR PURPOSE.  See the
// GNU General Public License for more details.

// You should have received a copy of the GNU General Public License
// along with Polkadot.  If not, see <http://www.gnu.org/licenses/>.

//! This test is when we're sending an XCM from a parachain whose relay-chain hosts a bridge to
//! another relay-chain. The destination of the XCM is within the global consensus of the
//! remote side of the bridge.
//!
//! The Relay-chain here requires payment by the parachain for use of the bridge. This is expressed
//! under the standard XCM weight and the weight pricing.

use super::*;

parameter_types! {
<<<<<<< HEAD
	pub UniversalLocation: Junctions = [GlobalConsensus(Local::get()), Parachain(100)].into();
	pub RelayUniversalLocation: Junctions = [GlobalConsensus(Local::get())].into();
	pub RemoteUniversalLocation: Junctions = [GlobalConsensus(Remote::get())].into();
	pub BridgeTable: Vec<(NetworkId, Location, Option<Asset>)>
		= vec![(Remote::get(), Location::parent(), Some((Parent, 200u128 + if UsingTopic::get() { 20 } else { 0 }).into()))];
=======
	pub UniversalLocation: Junctions = X2(GlobalConsensus(Local::get()), Parachain(100));
	pub RelayUniversalLocation: Junctions = X1(GlobalConsensus(Local::get()));
	pub RemoteUniversalLocation: Junctions = X1(GlobalConsensus(Remote::get()));
	pub BridgeTable: Vec<NetworkExportTableItem> = vec![
		NetworkExportTableItem::new(
			Remote::get(),
			None,
			MultiLocation::parent(),
			Some((Parent, 200u128 + if UsingTopic::get() { 20 } else { 0 }).into())
		)
	];
>>>>>>> 18ae2248
	// ^^^ 100 to use the bridge (export) and 100 for the remote execution weight (5 instructions
	//     x (10 + 10) weight each).
}
type TheBridge =
	TestBridge<BridgeBlobDispatcher<TestRemoteIncomingRouter, RemoteUniversalLocation, ()>>;
type RelayExporter = HaulBlobExporter<TheBridge, Remote, Price>;
type LocalInnerRouter = ExecutingRouter<UniversalLocation, RelayUniversalLocation, RelayExporter>;
type LocalBridgeRouter = SovereignPaidRemoteExporter<
	NetworkExportTable<BridgeTable>,
	LocalInnerRouter,
	UniversalLocation,
>;
type LocalRouter = TestTopic<(LocalInnerRouter, LocalBridgeRouter)>;

/// ```nocompile
///  local                                  |                                      remote
///                                         |
///     GlobalConsensus(Local::get())   ========>    GlobalConsensus(Remote::get())
///            /\                           |
///            ||                           |
///            ||                           |
///            ||                           |
///     Parachain(100)                      |
/// ```
#[test]
fn sending_to_bridged_chain_works() {
	maybe_with_topic(|| {
		let dest: Location = (Parent, Parent, Remote::get()).into();

		// Initialize the local relay so that our parachain has funds to pay for export.
		clear_assets(Parachain(100));
		add_asset(Parachain(100), (Here, 1000u128));

		let price = 200u128 + if UsingTopic::get() { 20 } else { 0 };

		let msg = Xcm(vec![Trap(1)]);
		assert_eq!(send_xcm::<LocalRouter>(dest, msg).unwrap().1, (Parent, price).into());
		assert_eq!(TheBridge::service(), 1);
		let expected = vec![(
			Here.into(),
			xcm_with_topic(
				[0; 32],
				vec![
					UniversalOrigin(Local::get().into()),
					DescendOrigin(Parachain(100).into()),
					Trap(1),
				],
			),
		)];
		assert_eq!(take_received_remote_messages(), expected);

		// The export cost 50 ref time and 50 proof size weight units (and thus 100 units of
		// balance).
		assert_eq!(asset_list(Parachain(100)), vec![(Here, 1000u128 - price).into()]);

		let entry = LogEntry {
			local: UniversalLocation::get(),
			remote: RelayUniversalLocation::get(),
			id: maybe_forward_id_for(&[0; 32]),
			message: xcm_with_topic(
				maybe_forward_id_for(&[0; 32]),
				vec![
					WithdrawAsset(Asset::from((Here, price)).into()),
					BuyExecution { fees: (Here, price).into(), weight_limit: Unlimited },
					ExportMessage {
						network: ByGenesis([1; 32]),
						destination: Here,
						xcm: xcm_with_topic([0; 32], vec![Trap(1)]),
					},
					RefundSurplus,
					DepositAsset { assets: Wild(All), beneficiary: Parachain(100).into() },
				],
			),
			outcome: Outcome::Complete(test_weight(5)),
			paid: true,
		};
		assert_eq!(RoutingLog::take(), vec![entry]);
	});
}
#[test]
fn sending_to_bridged_chain_without_funds_fails() {
	let dest: Location = (Parent, Parent, Remote::get()).into();
	// Routing won't work if we don't have enough funds.
	assert_eq!(
		send_xcm::<LocalRouter>(dest, Xcm(vec![Trap(1)])),
		Err(SendError::Transport("Error executing")),
	);
}

/// ```nocompile
///  local                                  |                                      remote
///                                         |
///     GlobalConsensus(Local::get())   ========>    GlobalConsensus(Remote::get())
///            /\                           |                             ||
///            ||                           |                             ||
///            ||                           |                             ||
///            ||                           |                             \/
///     Parachain(100)                      |                       Parachain(100)
/// ```
#[test]
fn sending_to_parachain_of_bridged_chain_works() {
	maybe_with_topic(|| {
		let dest: Location = (Parent, Parent, Remote::get(), Parachain(100)).into();

		// Initialize the local relay so that our parachain has funds to pay for export.
		clear_assets(Parachain(100));
		add_asset(Parachain(100), (Here, 1000u128));

		let price = 200u128 + if UsingTopic::get() { 20 } else { 0 };

		let msg = Xcm(vec![Trap(1)]);
		assert_eq!(send_xcm::<LocalRouter>(dest, msg).unwrap().1, (Parent, price).into());
		assert_eq!(TheBridge::service(), 1);
		let expected = vec![(
			Parachain(100).into(),
			xcm_with_topic(
				[0; 32],
				vec![
					UniversalOrigin(Local::get().into()),
					DescendOrigin(Parachain(100).into()),
					Trap(1),
				],
			),
		)];
		assert_eq!(take_received_remote_messages(), expected);

		// The export cost 50 ref time and 50 proof size weight units (and thus 100 units of
		// balance).
		assert_eq!(asset_list(Parachain(100)), vec![(Here, 1000u128 - price).into()]);

		let entry = LogEntry {
			local: UniversalLocation::get(),
			remote: RelayUniversalLocation::get(),
			id: maybe_forward_id_for(&[0; 32]),
			message: xcm_with_topic(
				maybe_forward_id_for(&[0; 32]),
				vec![
					WithdrawAsset(Asset::from((Here, price)).into()),
					BuyExecution { fees: (Here, price).into(), weight_limit: Unlimited },
					ExportMessage {
						network: ByGenesis([1; 32]),
						destination: Parachain(100).into(),
						xcm: xcm_with_topic([0; 32], vec![Trap(1)]),
					},
					RefundSurplus,
					DepositAsset { assets: Wild(All), beneficiary: Parachain(100).into() },
				],
			),
			outcome: Outcome::Complete(test_weight(5)),
			paid: true,
		};
		assert_eq!(RoutingLog::take(), vec![entry]);
	});
}
#[test]
fn sending_to_parachain_of_bridged_chain_without_funds_fails() {
	let dest: Location = (Parent, Parent, Remote::get(), Parachain(100)).into();
	// Routing won't work if we don't have enough funds.
	assert_eq!(
		send_xcm::<LocalRouter>(dest, Xcm(vec![Trap(1)])),
		Err(SendError::Transport("Error executing")),
	);
}<|MERGE_RESOLUTION|>--- conflicted
+++ resolved
@@ -24,25 +24,17 @@
 use super::*;
 
 parameter_types! {
-<<<<<<< HEAD
 	pub UniversalLocation: Junctions = [GlobalConsensus(Local::get()), Parachain(100)].into();
 	pub RelayUniversalLocation: Junctions = [GlobalConsensus(Local::get())].into();
 	pub RemoteUniversalLocation: Junctions = [GlobalConsensus(Remote::get())].into();
-	pub BridgeTable: Vec<(NetworkId, Location, Option<Asset>)>
-		= vec![(Remote::get(), Location::parent(), Some((Parent, 200u128 + if UsingTopic::get() { 20 } else { 0 }).into()))];
-=======
-	pub UniversalLocation: Junctions = X2(GlobalConsensus(Local::get()), Parachain(100));
-	pub RelayUniversalLocation: Junctions = X1(GlobalConsensus(Local::get()));
-	pub RemoteUniversalLocation: Junctions = X1(GlobalConsensus(Remote::get()));
 	pub BridgeTable: Vec<NetworkExportTableItem> = vec![
 		NetworkExportTableItem::new(
 			Remote::get(),
 			None,
-			MultiLocation::parent(),
+			Location::parent(),
 			Some((Parent, 200u128 + if UsingTopic::get() { 20 } else { 0 }).into())
 		)
 	];
->>>>>>> 18ae2248
 	// ^^^ 100 to use the bridge (export) and 100 for the remote execution weight (5 instructions
 	//     x (10 + 10) weight each).
 }
