// Copyright (C) Parity Technologies (UK) Ltd.
// This file is part of Polkadot.

// Polkadot is free software: you can redistribute it and/or modify
// it under the terms of the GNU General Public License as published by
// the Free Software Foundation, either version 3 of the License, or
// (at your option) any later version.

// Polkadot is distributed in the hope that it will be useful,
// but WITHOUT ANY WARRANTY; without even the implied warranty of
// MERCHANTABILITY or FITNESS FOR A PARTICULAR PURPOSE.  See the
// GNU General Public License for more details.

// You should have received a copy of the GNU General Public License
// along with Polkadot.  If not, see <http://www.gnu.org/licenses/>.

use super::*;

use polkadot_node_primitives::{BabeAllowedSlots, BabeEpoch, BabeEpochConfiguration};
use polkadot_node_subsystem::SpawnGlue;
use polkadot_node_subsystem_test_helpers::make_subsystem_context;
use polkadot_primitives::{
	async_backing, slashing, vstaging::ClientFeatures, AuthorityDiscoveryId, BlockNumber,
	CandidateCommitments, CandidateEvent, CandidateHash, CommittedCandidateReceipt, CoreState,
	DisputeState, ExecutorParams, GroupRotationInfo, Id as ParaId, InboundDownwardMessage,
	InboundHrmpMessage, OccupiedCoreAssumption, PersistedValidationData, PvfCheckStatement,
	ScrapedOnChainVotes, SessionIndex, SessionInfo, Slot, ValidationCode, ValidationCodeHash,
	ValidatorId, ValidatorIndex, ValidatorSignature,
};
use sp_api::ApiError;
use sp_core::testing::TaskExecutor;
use std::{
	collections::{BTreeMap, HashMap},
	sync::{Arc, Mutex},
};
use test_helpers::{dummy_committed_candidate_receipt, dummy_validation_code};

#[derive(Default)]
struct MockSubsystemClient {
	submitted_pvf_check_statement: Arc<Mutex<Vec<(PvfCheckStatement, ValidatorSignature)>>>,
	authorities: Vec<AuthorityDiscoveryId>,
	validators: Vec<ValidatorId>,
	validator_groups: Vec<Vec<ValidatorIndex>>,
	availability_cores: Vec<CoreState>,
	validation_data: HashMap<ParaId, PersistedValidationData>,
	validation_code: HashMap<ParaId, ValidationCode>,
	validation_outputs_results: HashMap<ParaId, bool>,
	session_index_for_child: SessionIndex,
	candidate_pending_availability: HashMap<ParaId, CommittedCandidateReceipt>,
	dmq_contents: HashMap<ParaId, Vec<InboundDownwardMessage>>,
	hrmp_channels: HashMap<ParaId, BTreeMap<ParaId, Vec<InboundHrmpMessage>>>,
	validation_code_by_hash: HashMap<ValidationCodeHash, ValidationCode>,
	availability_cores_wait: Arc<Mutex<()>>,
	babe_epoch: Option<BabeEpoch>,
	pvfs_require_precheck: Vec<ValidationCodeHash>,
	validation_code_hash: HashMap<ParaId, ValidationCodeHash>,
	session_info: HashMap<SessionIndex, SessionInfo>,
	candidate_events: Vec<CandidateEvent>,
}

#[async_trait::async_trait]
impl RuntimeApiSubsystemClient for MockSubsystemClient {
	async fn api_version_parachain_host(&self, _: Hash) -> Result<Option<u32>, ApiError> {
		Ok(Some(5))
	}

	async fn validators(&self, _: Hash) -> Result<Vec<ValidatorId>, ApiError> {
		Ok(self.validators.clone())
	}

	async fn validator_groups(
		&self,
		_: Hash,
	) -> Result<(Vec<Vec<ValidatorIndex>>, GroupRotationInfo<BlockNumber>), ApiError> {
		Ok((
			self.validator_groups.clone(),
			GroupRotationInfo { session_start_block: 1, group_rotation_frequency: 100, now: 10 },
		))
	}

	async fn availability_cores(
		&self,
		_: Hash,
	) -> Result<Vec<CoreState<Hash, BlockNumber>>, ApiError> {
		let _lock = self.availability_cores_wait.lock().unwrap();
		Ok(self.availability_cores.clone())
	}

	async fn persisted_validation_data(
		&self,
		_: Hash,
		para_id: ParaId,
		_: OccupiedCoreAssumption,
	) -> Result<Option<PersistedValidationData<Hash, BlockNumber>>, ApiError> {
		Ok(self.validation_data.get(&para_id).cloned())
	}

	async fn assumed_validation_data(
		&self,
		_: Hash,
		para_id: ParaId,
		expected_persisted_validation_data_hash: Hash,
	) -> Result<Option<(PersistedValidationData<Hash, BlockNumber>, ValidationCodeHash)>, ApiError>
	{
		Ok(self
			.validation_data
			.get(&para_id)
			.cloned()
			.filter(|data| data.hash() == expected_persisted_validation_data_hash)
			.zip(self.validation_code.get(&para_id).map(|code| code.hash())))
	}

	async fn check_validation_outputs(
		&self,
		_: Hash,
		para_id: ParaId,
		_: CandidateCommitments,
	) -> Result<bool, ApiError> {
		Ok(self.validation_outputs_results.get(&para_id).copied().unwrap())
	}

	async fn session_index_for_child(&self, _: Hash) -> Result<SessionIndex, ApiError> {
		Ok(self.session_index_for_child)
	}

	async fn validation_code(
		&self,
		_: Hash,
		para_id: ParaId,
		_: OccupiedCoreAssumption,
	) -> Result<Option<ValidationCode>, ApiError> {
		Ok(self.validation_code.get(&para_id).cloned())
	}

	async fn candidate_pending_availability(
		&self,
		_: Hash,
		para_id: ParaId,
	) -> Result<Option<CommittedCandidateReceipt<Hash>>, ApiError> {
		Ok(self.candidate_pending_availability.get(&para_id).cloned())
	}

	async fn candidate_events(&self, _: Hash) -> Result<Vec<CandidateEvent<Hash>>, ApiError> {
		Ok(self.candidate_events.clone())
	}

	async fn dmq_contents(
		&self,
		_: Hash,
		para_id: ParaId,
	) -> Result<Vec<InboundDownwardMessage<BlockNumber>>, ApiError> {
		Ok(self.dmq_contents.get(&para_id).cloned().unwrap())
	}

	async fn inbound_hrmp_channels_contents(
		&self,
		_: Hash,
		para_id: ParaId,
	) -> Result<BTreeMap<ParaId, Vec<InboundHrmpMessage<BlockNumber>>>, ApiError> {
		Ok(self.hrmp_channels.get(&para_id).cloned().unwrap())
	}

	async fn validation_code_by_hash(
		&self,
		_: Hash,
		hash: ValidationCodeHash,
	) -> Result<Option<ValidationCode>, ApiError> {
		Ok(self.validation_code_by_hash.get(&hash).cloned())
	}

	async fn on_chain_votes(&self, _: Hash) -> Result<Option<ScrapedOnChainVotes<Hash>>, ApiError> {
		todo!("Not required for tests")
	}

	async fn session_info(
		&self,
		_: Hash,
		index: SessionIndex,
	) -> Result<Option<SessionInfo>, ApiError> {
		Ok(self.session_info.get(&index).cloned())
	}

	async fn submit_pvf_check_statement(
		&self,
		_: Hash,
		stmt: PvfCheckStatement,
		sig: ValidatorSignature,
	) -> Result<(), ApiError> {
		self.submitted_pvf_check_statement.lock().unwrap().push((stmt, sig));
		Ok(())
	}

	async fn pvfs_require_precheck(&self, _: Hash) -> Result<Vec<ValidationCodeHash>, ApiError> {
		Ok(self.pvfs_require_precheck.clone())
	}

	async fn validation_code_hash(
		&self,
		_: Hash,
		para_id: ParaId,
		_: OccupiedCoreAssumption,
	) -> Result<Option<ValidationCodeHash>, ApiError> {
		Ok(self.validation_code_hash.get(&para_id).cloned())
	}

	async fn disputes(
		&self,
		_: Hash,
	) -> Result<Vec<(SessionIndex, CandidateHash, DisputeState<BlockNumber>)>, ApiError> {
		todo!("Not required for tests")
	}

	async fn unapplied_slashes(
		&self,
		_: Hash,
	) -> Result<Vec<(SessionIndex, CandidateHash, slashing::PendingSlashes)>, ApiError> {
		todo!("Not required for tests")
	}

	async fn key_ownership_proof(
		&self,
		_: Hash,
		_: ValidatorId,
	) -> Result<Option<slashing::OpaqueKeyOwnershipProof>, ApiError> {
		todo!("Not required for tests")
	}

	async fn submit_report_dispute_lost(
		&self,
		_: Hash,
		_: slashing::DisputeProof,
		_: slashing::OpaqueKeyOwnershipProof,
	) -> Result<Option<()>, ApiError> {
		todo!("Not required for tests")
	}

	async fn session_executor_params(
		&self,
		_: Hash,
		_: SessionIndex,
	) -> Result<Option<ExecutorParams>, ApiError> {
		todo!("Not required for tests")
	}

	async fn current_epoch(&self, _: Hash) -> Result<sp_consensus_babe::Epoch, ApiError> {
		Ok(self.babe_epoch.as_ref().unwrap().clone())
	}

	async fn authorities(&self, _: Hash) -> Result<Vec<AuthorityDiscoveryId>, ApiError> {
		Ok(self.authorities.clone())
	}

	async fn async_backing_params(
		&self,
		_: Hash,
	) -> Result<async_backing::AsyncBackingParams, ApiError> {
		todo!("Not required for tests")
	}

	async fn para_backing_state(
		&self,
		_: Hash,
		_: ParaId,
	) -> Result<Option<async_backing::BackingState>, ApiError> {
		todo!("Not required for tests")
	}

	async fn minimum_backing_votes(&self, _: Hash, _: SessionIndex) -> Result<u32, ApiError> {
		todo!("Not required for tests")
	}

<<<<<<< HEAD
	async fn client_features(&self, _: Hash) -> Result<ClientFeatures, ApiError> {
=======
	async fn disabled_validators(&self, _: Hash) -> Result<Vec<ValidatorIndex>, ApiError> {
>>>>>>> 91c4360c
		todo!("Not required for tests")
	}
}

#[test]
fn requests_authorities() {
	let (ctx, mut ctx_handle) = make_subsystem_context(TaskExecutor::new());
	let substem_client = Arc::new(MockSubsystemClient::default());
	let relay_parent = [1; 32].into();
	let spawner = sp_core::testing::TaskExecutor::new();

	let subsystem =
		RuntimeApiSubsystem::new(substem_client.clone(), Metrics(None), SpawnGlue(spawner));
	let subsystem_task = run(ctx, subsystem).map(|x| x.unwrap());
	let test_task = async move {
		let (tx, rx) = oneshot::channel();

		ctx_handle
			.send(FromOrchestra::Communication {
				msg: RuntimeApiMessage::Request(relay_parent, Request::Authorities(tx)),
			})
			.await;

		assert_eq!(rx.await.unwrap().unwrap(), substem_client.authorities);

		ctx_handle.send(FromOrchestra::Signal(OverseerSignal::Conclude)).await;
	};

	futures::executor::block_on(future::join(subsystem_task, test_task));
}

#[test]
fn requests_validators() {
	let (ctx, mut ctx_handle) = make_subsystem_context(TaskExecutor::new());
	let subsystem_client = Arc::new(MockSubsystemClient::default());
	let relay_parent = [1; 32].into();
	let spawner = sp_core::testing::TaskExecutor::new();

	let subsystem =
		RuntimeApiSubsystem::new(subsystem_client.clone(), Metrics(None), SpawnGlue(spawner));
	let subsystem_task = run(ctx, subsystem).map(|x| x.unwrap());
	let test_task = async move {
		let (tx, rx) = oneshot::channel();

		ctx_handle
			.send(FromOrchestra::Communication {
				msg: RuntimeApiMessage::Request(relay_parent, Request::Validators(tx)),
			})
			.await;

		assert_eq!(rx.await.unwrap().unwrap(), subsystem_client.validators);

		ctx_handle.send(FromOrchestra::Signal(OverseerSignal::Conclude)).await;
	};

	futures::executor::block_on(future::join(subsystem_task, test_task));
}

#[test]
fn requests_validator_groups() {
	let (ctx, mut ctx_handle) = make_subsystem_context(TaskExecutor::new());
	let subsystem_client = Arc::new(MockSubsystemClient::default());
	let relay_parent = [1; 32].into();
	let spawner = sp_core::testing::TaskExecutor::new();

	let subsystem =
		RuntimeApiSubsystem::new(subsystem_client.clone(), Metrics(None), SpawnGlue(spawner));
	let subsystem_task = run(ctx, subsystem).map(|x| x.unwrap());
	let test_task = async move {
		let (tx, rx) = oneshot::channel();

		ctx_handle
			.send(FromOrchestra::Communication {
				msg: RuntimeApiMessage::Request(relay_parent, Request::ValidatorGroups(tx)),
			})
			.await;

		assert_eq!(rx.await.unwrap().unwrap().0, subsystem_client.validator_groups);

		ctx_handle.send(FromOrchestra::Signal(OverseerSignal::Conclude)).await;
	};

	futures::executor::block_on(future::join(subsystem_task, test_task));
}

#[test]
fn requests_availability_cores() {
	let (ctx, mut ctx_handle) = make_subsystem_context(TaskExecutor::new());
	let subsystem_client = Arc::new(MockSubsystemClient::default());
	let relay_parent = [1; 32].into();
	let spawner = sp_core::testing::TaskExecutor::new();

	let subsystem =
		RuntimeApiSubsystem::new(subsystem_client.clone(), Metrics(None), SpawnGlue(spawner));
	let subsystem_task = run(ctx, subsystem).map(|x| x.unwrap());
	let test_task = async move {
		let (tx, rx) = oneshot::channel();

		ctx_handle
			.send(FromOrchestra::Communication {
				msg: RuntimeApiMessage::Request(relay_parent, Request::AvailabilityCores(tx)),
			})
			.await;

		assert_eq!(rx.await.unwrap().unwrap(), subsystem_client.availability_cores);

		ctx_handle.send(FromOrchestra::Signal(OverseerSignal::Conclude)).await;
	};

	futures::executor::block_on(future::join(subsystem_task, test_task));
}

#[test]
fn requests_persisted_validation_data() {
	let (ctx, mut ctx_handle) = make_subsystem_context(TaskExecutor::new());
	let relay_parent = [1; 32].into();
	let para_a = ParaId::from(5_u32);
	let para_b = ParaId::from(6_u32);
	let spawner = sp_core::testing::TaskExecutor::new();

	let mut subsystem_client = MockSubsystemClient::default();
	subsystem_client.validation_data.insert(para_a, Default::default());
	let subsystem_client = Arc::new(subsystem_client);

	let subsystem =
		RuntimeApiSubsystem::new(subsystem_client.clone(), Metrics(None), SpawnGlue(spawner));
	let subsystem_task = run(ctx, subsystem).map(|x| x.unwrap());
	let test_task = async move {
		let (tx, rx) = oneshot::channel();

		ctx_handle
			.send(FromOrchestra::Communication {
				msg: RuntimeApiMessage::Request(
					relay_parent,
					Request::PersistedValidationData(para_a, OccupiedCoreAssumption::Included, tx),
				),
			})
			.await;

		assert_eq!(rx.await.unwrap().unwrap(), Some(Default::default()));

		let (tx, rx) = oneshot::channel();
		ctx_handle
			.send(FromOrchestra::Communication {
				msg: RuntimeApiMessage::Request(
					relay_parent,
					Request::PersistedValidationData(para_b, OccupiedCoreAssumption::Included, tx),
				),
			})
			.await;

		assert_eq!(rx.await.unwrap().unwrap(), None);

		ctx_handle.send(FromOrchestra::Signal(OverseerSignal::Conclude)).await;
	};

	futures::executor::block_on(future::join(subsystem_task, test_task));
}

#[test]
fn requests_assumed_validation_data() {
	let (ctx, mut ctx_handle) = make_subsystem_context(TaskExecutor::new());
	let relay_parent = [1; 32].into();
	let para_a = ParaId::from(5_u32);
	let para_b = ParaId::from(6_u32);
	let spawner = sp_core::testing::TaskExecutor::new();

	let validation_code = ValidationCode(vec![1, 2, 3]);
	let expected_data_hash = <PersistedValidationData as Default>::default().hash();
	let expected_code_hash = validation_code.hash();

	let mut subsystem_client = MockSubsystemClient::default();
	subsystem_client.validation_data.insert(para_a, Default::default());
	subsystem_client.validation_code.insert(para_a, validation_code);
	subsystem_client.validation_data.insert(para_b, Default::default());
	let subsystem_client = Arc::new(subsystem_client);

	let subsystem =
		RuntimeApiSubsystem::new(subsystem_client.clone(), Metrics(None), SpawnGlue(spawner));
	let subsystem_task = run(ctx, subsystem).map(|x| x.unwrap());
	let test_task = async move {
		let (tx, rx) = oneshot::channel();

		ctx_handle
			.send(FromOrchestra::Communication {
				msg: RuntimeApiMessage::Request(
					relay_parent,
					Request::AssumedValidationData(para_a, expected_data_hash, tx),
				),
			})
			.await;

		assert_eq!(rx.await.unwrap().unwrap(), Some((Default::default(), expected_code_hash)));

		let (tx, rx) = oneshot::channel();
		ctx_handle
			.send(FromOrchestra::Communication {
				msg: RuntimeApiMessage::Request(
					relay_parent,
					Request::AssumedValidationData(para_a, Hash::zero(), tx),
				),
			})
			.await;

		assert_eq!(rx.await.unwrap().unwrap(), None);

		ctx_handle.send(FromOrchestra::Signal(OverseerSignal::Conclude)).await;
	};

	futures::executor::block_on(future::join(subsystem_task, test_task));
}

#[test]
fn requests_check_validation_outputs() {
	let (ctx, mut ctx_handle) = make_subsystem_context(TaskExecutor::new());
	let mut subsystem_client = MockSubsystemClient::default();
	let relay_parent = [1; 32].into();
	let para_a = ParaId::from(5_u32);
	let para_b = ParaId::from(6_u32);
	let commitments = polkadot_primitives::CandidateCommitments::default();
	let spawner = sp_core::testing::TaskExecutor::new();

	subsystem_client.validation_outputs_results.insert(para_a, false);
	subsystem_client.validation_outputs_results.insert(para_b, true);

	let subsystem_client = Arc::new(subsystem_client);

	let subsystem =
		RuntimeApiSubsystem::new(subsystem_client.clone(), Metrics(None), SpawnGlue(spawner));
	let subsystem_task = run(ctx, subsystem).map(|x| x.unwrap());
	let test_task = async move {
		let (tx, rx) = oneshot::channel();

		ctx_handle
			.send(FromOrchestra::Communication {
				msg: RuntimeApiMessage::Request(
					relay_parent,
					Request::CheckValidationOutputs(para_a, commitments.clone(), tx),
				),
			})
			.await;
		assert_eq!(
			rx.await.unwrap().unwrap(),
			subsystem_client.validation_outputs_results[&para_a]
		);

		let (tx, rx) = oneshot::channel();
		ctx_handle
			.send(FromOrchestra::Communication {
				msg: RuntimeApiMessage::Request(
					relay_parent,
					Request::CheckValidationOutputs(para_b, commitments, tx),
				),
			})
			.await;
		assert_eq!(
			rx.await.unwrap().unwrap(),
			subsystem_client.validation_outputs_results[&para_b]
		);

		ctx_handle.send(FromOrchestra::Signal(OverseerSignal::Conclude)).await;
	};

	futures::executor::block_on(future::join(subsystem_task, test_task));
}

#[test]
fn requests_session_index_for_child() {
	let (ctx, mut ctx_handle) = make_subsystem_context(TaskExecutor::new());
	let subsystem_client = Arc::new(MockSubsystemClient::default());
	let relay_parent = [1; 32].into();
	let spawner = sp_core::testing::TaskExecutor::new();

	let subsystem =
		RuntimeApiSubsystem::new(subsystem_client.clone(), Metrics(None), SpawnGlue(spawner));
	let subsystem_task = run(ctx, subsystem).map(|x| x.unwrap());
	let test_task = async move {
		let (tx, rx) = oneshot::channel();

		ctx_handle
			.send(FromOrchestra::Communication {
				msg: RuntimeApiMessage::Request(relay_parent, Request::SessionIndexForChild(tx)),
			})
			.await;

		assert_eq!(rx.await.unwrap().unwrap(), subsystem_client.session_index_for_child);

		ctx_handle.send(FromOrchestra::Signal(OverseerSignal::Conclude)).await;
	};

	futures::executor::block_on(future::join(subsystem_task, test_task));
}

fn dummy_session_info() -> SessionInfo {
	SessionInfo {
		validators: Default::default(),
		discovery_keys: vec![],
		assignment_keys: vec![],
		validator_groups: Default::default(),
		n_cores: 4u32,
		zeroth_delay_tranche_width: 0u32,
		relay_vrf_modulo_samples: 0u32,
		n_delay_tranches: 2u32,
		no_show_slots: 0u32,
		needed_approvals: 1u32,
		active_validator_indices: vec![],
		dispute_period: 6,
		random_seed: [0u8; 32],
	}
}
#[test]
fn requests_session_info() {
	let (ctx, mut ctx_handle) = make_subsystem_context(TaskExecutor::new());
	let mut subsystem_client = MockSubsystemClient::default();
	let session_index = 1;
	subsystem_client.session_info.insert(session_index, dummy_session_info());
	let subsystem_client = Arc::new(subsystem_client);
	let spawner = sp_core::testing::TaskExecutor::new();

	let relay_parent = [1; 32].into();

	let subsystem =
		RuntimeApiSubsystem::new(subsystem_client.clone(), Metrics(None), SpawnGlue(spawner));
	let subsystem_task = run(ctx, subsystem).map(|x| x.unwrap());
	let test_task = async move {
		let (tx, rx) = oneshot::channel();

		ctx_handle
			.send(FromOrchestra::Communication {
				msg: RuntimeApiMessage::Request(
					relay_parent,
					Request::SessionInfo(session_index, tx),
				),
			})
			.await;

		assert_eq!(rx.await.unwrap().unwrap(), Some(dummy_session_info()));

		ctx_handle.send(FromOrchestra::Signal(OverseerSignal::Conclude)).await;
	};

	futures::executor::block_on(future::join(subsystem_task, test_task));
}

#[test]
fn requests_validation_code() {
	let (ctx, mut ctx_handle) = make_subsystem_context(TaskExecutor::new());

	let relay_parent = [1; 32].into();
	let para_a = ParaId::from(5_u32);
	let para_b = ParaId::from(6_u32);
	let spawner = sp_core::testing::TaskExecutor::new();
	let validation_code = dummy_validation_code();

	let mut subsystem_client = MockSubsystemClient::default();
	subsystem_client.validation_code.insert(para_a, validation_code.clone());
	let subsystem_client = Arc::new(subsystem_client);

	let subsystem =
		RuntimeApiSubsystem::new(subsystem_client.clone(), Metrics(None), SpawnGlue(spawner));
	let subsystem_task = run(ctx, subsystem).map(|x| x.unwrap());
	let test_task = async move {
		let (tx, rx) = oneshot::channel();

		ctx_handle
			.send(FromOrchestra::Communication {
				msg: RuntimeApiMessage::Request(
					relay_parent,
					Request::ValidationCode(para_a, OccupiedCoreAssumption::Included, tx),
				),
			})
			.await;

		assert_eq!(rx.await.unwrap().unwrap(), Some(validation_code));

		let (tx, rx) = oneshot::channel();
		ctx_handle
			.send(FromOrchestra::Communication {
				msg: RuntimeApiMessage::Request(
					relay_parent,
					Request::ValidationCode(para_b, OccupiedCoreAssumption::Included, tx),
				),
			})
			.await;

		assert_eq!(rx.await.unwrap().unwrap(), None);

		ctx_handle.send(FromOrchestra::Signal(OverseerSignal::Conclude)).await;
	};

	futures::executor::block_on(future::join(subsystem_task, test_task));
}

#[test]
fn requests_candidate_pending_availability() {
	let (ctx, mut ctx_handle) = make_subsystem_context(TaskExecutor::new());
	let relay_parent = [1; 32].into();
	let para_a = ParaId::from(5_u32);
	let para_b = ParaId::from(6_u32);
	let spawner = sp_core::testing::TaskExecutor::new();
	let candidate_receipt = dummy_committed_candidate_receipt(relay_parent);

	let mut subsystem_client = MockSubsystemClient::default();
	subsystem_client
		.candidate_pending_availability
		.insert(para_a, candidate_receipt.clone());
	let subsystem_client = Arc::new(subsystem_client);

	let subsystem =
		RuntimeApiSubsystem::new(subsystem_client.clone(), Metrics(None), SpawnGlue(spawner));
	let subsystem_task = run(ctx, subsystem).map(|x| x.unwrap());
	let test_task = async move {
		let (tx, rx) = oneshot::channel();

		ctx_handle
			.send(FromOrchestra::Communication {
				msg: RuntimeApiMessage::Request(
					relay_parent,
					Request::CandidatePendingAvailability(para_a, tx),
				),
			})
			.await;

		assert_eq!(rx.await.unwrap().unwrap(), Some(candidate_receipt));

		let (tx, rx) = oneshot::channel();

		ctx_handle
			.send(FromOrchestra::Communication {
				msg: RuntimeApiMessage::Request(
					relay_parent,
					Request::CandidatePendingAvailability(para_b, tx),
				),
			})
			.await;

		assert_eq!(rx.await.unwrap().unwrap(), None);

		ctx_handle.send(FromOrchestra::Signal(OverseerSignal::Conclude)).await;
	};

	futures::executor::block_on(future::join(subsystem_task, test_task));
}

#[test]
fn requests_candidate_events() {
	let (ctx, mut ctx_handle) = make_subsystem_context(TaskExecutor::new());
	let subsystem_client = Arc::new(MockSubsystemClient::default());
	let relay_parent = [1; 32].into();
	let spawner = sp_core::testing::TaskExecutor::new();

	let subsystem =
		RuntimeApiSubsystem::new(subsystem_client.clone(), Metrics(None), SpawnGlue(spawner));
	let subsystem_task = run(ctx, subsystem).map(|x| x.unwrap());
	let test_task = async move {
		let (tx, rx) = oneshot::channel();

		ctx_handle
			.send(FromOrchestra::Communication {
				msg: RuntimeApiMessage::Request(relay_parent, Request::CandidateEvents(tx)),
			})
			.await;

		assert_eq!(rx.await.unwrap().unwrap(), subsystem_client.candidate_events);

		ctx_handle.send(FromOrchestra::Signal(OverseerSignal::Conclude)).await;
	};

	futures::executor::block_on(future::join(subsystem_task, test_task));
}

#[test]
fn requests_dmq_contents() {
	let (ctx, mut ctx_handle) = make_subsystem_context(TaskExecutor::new());

	let relay_parent = [1; 32].into();
	let para_a = ParaId::from(5_u32);
	let para_b = ParaId::from(6_u32);
	let spawner = sp_core::testing::TaskExecutor::new();

	let subsystem_client = Arc::new({
		let mut subsystem_client = MockSubsystemClient::default();

		subsystem_client.dmq_contents.insert(para_a, vec![]);
		subsystem_client.dmq_contents.insert(
			para_b,
			vec![InboundDownwardMessage { sent_at: 228, msg: b"Novus Ordo Seclorum".to_vec() }],
		);

		subsystem_client
	});

	let subsystem =
		RuntimeApiSubsystem::new(subsystem_client.clone(), Metrics(None), SpawnGlue(spawner));
	let subsystem_task = run(ctx, subsystem).map(|x| x.unwrap());
	let test_task = async move {
		let (tx, rx) = oneshot::channel();
		ctx_handle
			.send(FromOrchestra::Communication {
				msg: RuntimeApiMessage::Request(relay_parent, Request::DmqContents(para_a, tx)),
			})
			.await;
		assert_eq!(rx.await.unwrap().unwrap(), vec![]);

		let (tx, rx) = oneshot::channel();
		ctx_handle
			.send(FromOrchestra::Communication {
				msg: RuntimeApiMessage::Request(relay_parent, Request::DmqContents(para_b, tx)),
			})
			.await;
		assert_eq!(
			rx.await.unwrap().unwrap(),
			vec![InboundDownwardMessage { sent_at: 228, msg: b"Novus Ordo Seclorum".to_vec() }]
		);

		ctx_handle.send(FromOrchestra::Signal(OverseerSignal::Conclude)).await;
	};
	futures::executor::block_on(future::join(subsystem_task, test_task));
}

#[test]
fn requests_inbound_hrmp_channels_contents() {
	let (ctx, mut ctx_handle) = make_subsystem_context(TaskExecutor::new());

	let relay_parent = [1; 32].into();
	let para_a = ParaId::from(99_u32);
	let para_b = ParaId::from(66_u32);
	let para_c = ParaId::from(33_u32);
	let spawner = sp_core::testing::TaskExecutor::new();

	let para_b_inbound_channels = [
		(para_a, vec![]),
		(para_c, vec![InboundHrmpMessage { sent_at: 1, data: "𝙀=𝙈𝘾²".as_bytes().to_owned() }]),
	]
	.into_iter()
	.collect::<BTreeMap<_, _>>();

	let subsystem_client = Arc::new({
		let mut subsystem_client = MockSubsystemClient::default();

		subsystem_client.hrmp_channels.insert(para_a, BTreeMap::new());
		subsystem_client.hrmp_channels.insert(para_b, para_b_inbound_channels.clone());

		subsystem_client
	});

	let subsystem =
		RuntimeApiSubsystem::new(subsystem_client.clone(), Metrics(None), SpawnGlue(spawner));
	let subsystem_task = run(ctx, subsystem).map(|x| x.unwrap());
	let test_task = async move {
		let (tx, rx) = oneshot::channel();
		ctx_handle
			.send(FromOrchestra::Communication {
				msg: RuntimeApiMessage::Request(
					relay_parent,
					Request::InboundHrmpChannelsContents(para_a, tx),
				),
			})
			.await;
		assert_eq!(rx.await.unwrap().unwrap(), BTreeMap::new());

		let (tx, rx) = oneshot::channel();
		ctx_handle
			.send(FromOrchestra::Communication {
				msg: RuntimeApiMessage::Request(
					relay_parent,
					Request::InboundHrmpChannelsContents(para_b, tx),
				),
			})
			.await;
		assert_eq!(rx.await.unwrap().unwrap(), para_b_inbound_channels);

		ctx_handle.send(FromOrchestra::Signal(OverseerSignal::Conclude)).await;
	};
	futures::executor::block_on(future::join(subsystem_task, test_task));
}

#[test]
fn requests_validation_code_by_hash() {
	let (ctx, mut ctx_handle) = make_subsystem_context(TaskExecutor::new());
	let spawner = sp_core::testing::TaskExecutor::new();

	let (subsystem_client, validation_code) = {
		let mut subsystem_client = MockSubsystemClient::default();
		let mut validation_code = Vec::new();

		for n in 0..5 {
			let code = ValidationCode::from(vec![n; 32]);
			subsystem_client.validation_code_by_hash.insert(code.hash(), code.clone());
			validation_code.push(code);
		}

		(Arc::new(subsystem_client), validation_code)
	};

	let subsystem =
		RuntimeApiSubsystem::new(subsystem_client.clone(), Metrics(None), SpawnGlue(spawner));
	let subsystem_task = run(ctx, subsystem).map(|x| x.unwrap());

	let relay_parent = [1; 32].into();
	let test_task = async move {
		for code in validation_code {
			let (tx, rx) = oneshot::channel();
			ctx_handle
				.send(FromOrchestra::Communication {
					msg: RuntimeApiMessage::Request(
						relay_parent,
						Request::ValidationCodeByHash(code.hash(), tx),
					),
				})
				.await;

			assert_eq!(rx.await.unwrap().unwrap(), Some(code));
		}

		ctx_handle.send(FromOrchestra::Signal(OverseerSignal::Conclude)).await;
	};

	futures::executor::block_on(future::join(subsystem_task, test_task));
}

#[test]
fn multiple_requests_in_parallel_are_working() {
	let (ctx, mut ctx_handle) = make_subsystem_context(TaskExecutor::new());
	let subsystem_client = Arc::new(MockSubsystemClient::default());
	let relay_parent = [1; 32].into();
	let spawner = sp_core::testing::TaskExecutor::new();
	let mutex = subsystem_client.availability_cores_wait.clone();

	let subsystem =
		RuntimeApiSubsystem::new(subsystem_client.clone(), Metrics(None), SpawnGlue(spawner));
	let subsystem_task = run(ctx, subsystem).map(|x| x.unwrap());
	let test_task = async move {
		// Make all requests block until we release this mutex.
		let lock = mutex.lock().unwrap();

		let mut receivers = Vec::new();
		for _ in 0..MAX_PARALLEL_REQUESTS {
			let (tx, rx) = oneshot::channel();

			ctx_handle
				.send(FromOrchestra::Communication {
					msg: RuntimeApiMessage::Request(relay_parent, Request::AvailabilityCores(tx)),
				})
				.await;
			receivers.push(rx);
		}

		// The backpressure from reaching `MAX_PARALLEL_REQUESTS` will make the test block, we need
		// to drop the lock.
		drop(lock);

		for _ in 0..MAX_PARALLEL_REQUESTS * 100 {
			let (tx, rx) = oneshot::channel();

			ctx_handle
				.send(FromOrchestra::Communication {
					msg: RuntimeApiMessage::Request(relay_parent, Request::AvailabilityCores(tx)),
				})
				.await;
			receivers.push(rx);
		}

		let join = future::join_all(receivers);

		join.await
			.into_iter()
			.for_each(|r| assert_eq!(r.unwrap().unwrap(), subsystem_client.availability_cores));

		ctx_handle.send(FromOrchestra::Signal(OverseerSignal::Conclude)).await;
	};

	futures::executor::block_on(future::join(subsystem_task, test_task));
}

#[test]
fn requests_babe_epoch() {
	let (ctx, mut ctx_handle) = make_subsystem_context(TaskExecutor::new());
	let mut subsystem_client = MockSubsystemClient::default();
	let epoch = BabeEpoch {
		epoch_index: 100,
		start_slot: Slot::from(1000),
		duration: 10,
		authorities: Vec::new(),
		randomness: [1u8; 32],
		config: BabeEpochConfiguration { c: (1, 4), allowed_slots: BabeAllowedSlots::PrimarySlots },
	};
	subsystem_client.babe_epoch = Some(epoch.clone());
	let subsystem_client = Arc::new(subsystem_client);
	let relay_parent = [1; 32].into();
	let spawner = sp_core::testing::TaskExecutor::new();

	let subsystem =
		RuntimeApiSubsystem::new(subsystem_client.clone(), Metrics(None), SpawnGlue(spawner));
	let subsystem_task = run(ctx, subsystem).map(|x| x.unwrap());
	let test_task = async move {
		let (tx, rx) = oneshot::channel();

		ctx_handle
			.send(FromOrchestra::Communication {
				msg: RuntimeApiMessage::Request(relay_parent, Request::CurrentBabeEpoch(tx)),
			})
			.await;

		assert_eq!(rx.await.unwrap().unwrap(), epoch);
		ctx_handle.send(FromOrchestra::Signal(OverseerSignal::Conclude)).await;
	};

	futures::executor::block_on(future::join(subsystem_task, test_task));
}

#[test]
fn requests_submit_pvf_check_statement() {
	let (ctx, mut ctx_handle) = make_subsystem_context(TaskExecutor::new());
	let spawner = sp_core::testing::TaskExecutor::new();
	let subsystem_client = Arc::new(MockSubsystemClient::default());

	let subsystem =
		RuntimeApiSubsystem::new(subsystem_client.clone(), Metrics(None), SpawnGlue(spawner));
	let subsystem_task = run(ctx, subsystem).map(|x| x.unwrap());

	let relay_parent = [1; 32].into();
	let test_task = async move {
		let (stmt, sig) = fake_statement();

		// Send the same statement twice.
		//
		// Here we just want to ensure that those requests do not go through the cache.
		let (tx, rx) = oneshot::channel();
		ctx_handle
			.send(FromOrchestra::Communication {
				msg: RuntimeApiMessage::Request(
					relay_parent,
					Request::SubmitPvfCheckStatement(stmt.clone(), sig.clone(), tx),
				),
			})
			.await;
		let _ = rx.await.unwrap().unwrap();
		let (tx, rx) = oneshot::channel();
		ctx_handle
			.send(FromOrchestra::Communication {
				msg: RuntimeApiMessage::Request(
					relay_parent,
					Request::SubmitPvfCheckStatement(stmt.clone(), sig.clone(), tx),
				),
			})
			.await;
		let _ = rx.await.unwrap().unwrap();

		assert_eq!(
			&*subsystem_client.submitted_pvf_check_statement.lock().expect("poisened mutex"),
			&[(stmt.clone(), sig.clone()), (stmt.clone(), sig.clone())]
		);

		ctx_handle.send(FromOrchestra::Signal(OverseerSignal::Conclude)).await;
	};

	futures::executor::block_on(future::join(subsystem_task, test_task));

	fn fake_statement() -> (PvfCheckStatement, ValidatorSignature) {
		let stmt = PvfCheckStatement {
			accept: true,
			subject: [1; 32].into(),
			session_index: 1,
			validator_index: 1.into(),
		};
		let sig = sp_keyring::Sr25519Keyring::Alice.sign(&stmt.signing_payload()).into();
		(stmt, sig)
	}
}

#[test]
fn requests_pvfs_require_precheck() {
	let (ctx, mut ctx_handle) = make_subsystem_context(TaskExecutor::new());
	let spawner = sp_core::testing::TaskExecutor::new();

	let subsystem_client = Arc::new({
		let mut subsystem_client = MockSubsystemClient::default();
		subsystem_client.pvfs_require_precheck = vec![[1; 32].into(), [2; 32].into()];
		subsystem_client
	});

	let subsystem =
		RuntimeApiSubsystem::new(subsystem_client.clone(), Metrics(None), SpawnGlue(spawner));
	let subsystem_task = run(ctx, subsystem).map(|x| x.unwrap());

	let relay_parent = [1; 32].into();
	let test_task = async move {
		let (tx, rx) = oneshot::channel();

		ctx_handle
			.send(FromOrchestra::Communication {
				msg: RuntimeApiMessage::Request(relay_parent, Request::PvfsRequirePrecheck(tx)),
			})
			.await;

		assert_eq!(rx.await.unwrap().unwrap(), vec![[1; 32].into(), [2; 32].into()]);
		ctx_handle.send(FromOrchestra::Signal(OverseerSignal::Conclude)).await;
	};

	futures::executor::block_on(future::join(subsystem_task, test_task));
}

#[test]
fn requests_validation_code_hash() {
	let (ctx, mut ctx_handle) = make_subsystem_context(TaskExecutor::new());

	let relay_parent = [1; 32].into();
	let para_a = ParaId::from(5_u32);
	let para_b = ParaId::from(6_u32);
	let spawner = sp_core::testing::TaskExecutor::new();
	let validation_code_hash = dummy_validation_code().hash();

	let mut subsystem_client = MockSubsystemClient::default();
	subsystem_client.validation_code_hash.insert(para_a, validation_code_hash);
	let subsystem_client = Arc::new(subsystem_client);

	let subsystem =
		RuntimeApiSubsystem::new(subsystem_client.clone(), Metrics(None), SpawnGlue(spawner));
	let subsystem_task = run(ctx, subsystem).map(|x| x.unwrap());
	let test_task = async move {
		let (tx, rx) = oneshot::channel();

		ctx_handle
			.send(FromOrchestra::Communication {
				msg: RuntimeApiMessage::Request(
					relay_parent,
					Request::ValidationCodeHash(para_a, OccupiedCoreAssumption::Included, tx),
				),
			})
			.await;

		assert_eq!(rx.await.unwrap().unwrap(), Some(validation_code_hash));

		let (tx, rx) = oneshot::channel();
		ctx_handle
			.send(FromOrchestra::Communication {
				msg: RuntimeApiMessage::Request(
					relay_parent,
					Request::ValidationCodeHash(para_b, OccupiedCoreAssumption::Included, tx),
				),
			})
			.await;

		assert_eq!(rx.await.unwrap().unwrap(), None);

		ctx_handle.send(FromOrchestra::Signal(OverseerSignal::Conclude)).await;
	};

	futures::executor::block_on(future::join(subsystem_task, test_task));
}<|MERGE_RESOLUTION|>--- conflicted
+++ resolved
@@ -269,11 +269,11 @@
 		todo!("Not required for tests")
 	}
 
-<<<<<<< HEAD
 	async fn client_features(&self, _: Hash) -> Result<ClientFeatures, ApiError> {
-=======
+		todo!("Not required for tests")
+	}
+
 	async fn disabled_validators(&self, _: Hash) -> Result<Vec<ValidatorIndex>, ApiError> {
->>>>>>> 91c4360c
 		todo!("Not required for tests")
 	}
 }
