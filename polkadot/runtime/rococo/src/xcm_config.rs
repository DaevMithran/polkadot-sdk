// Copyright (C) Parity Technologies (UK) Ltd.
// This file is part of Polkadot.

// Polkadot is free software: you can redistribute it and/or modify
// it under the terms of the GNU General Public License as published by
// the Free Software Foundation, either version 3 of the License, or
// (at your option) any later version.

// Polkadot is distributed in the hope that it will be useful,
// but WITHOUT ANY WARRANTY; without even the implied warranty of
// MERCHANTABILITY or FITNESS FOR A PARTICULAR PURPOSE.  See the
// GNU General Public License for more details.

// You should have received a copy of the GNU General Public License
// along with Polkadot.  If not, see <http://www.gnu.org/licenses/>.

//! XCM configuration for Rococo.

use super::{
	parachains_origin, AccountId, AllPalletsWithSystem, Balances, Dmp, Fellows, ParaId, Runtime,
	RuntimeCall, RuntimeEvent, RuntimeOrigin, TransactionByteFee, Treasury, WeightToFee, XcmPallet,
};

use crate::governance::StakingAdmin;

use frame_support::{
	parameter_types,
	traits::{Contains, Equals, Everything, Nothing},
	weights::Weight,
};
use frame_system::EnsureRoot;
use rococo_runtime_constants::{currency::CENTS, system_parachain::*};
use runtime_common::{
	xcm_sender::{ChildParachainRouter, ExponentialPrice},
	ToAuthor,
};
use sp_core::ConstU32;
use xcm::latest::prelude::*;
use xcm_builder::{
	AccountId32Aliases, AllowExplicitUnpaidExecutionFrom, AllowKnownQueryResponses,
	AllowSubscriptionsFrom, AllowTopLevelPaidExecutionFrom, ChildParachainAsNative,
	ChildParachainConvertsVia, DescribeAllTerminal, DescribeFamily, FixedWeightBounds,
	FrameTransactionalProcessor, FungibleAdapter, HashedDescription, IsChildSystemParachain,
	IsConcrete, MintLocation, OriginToPluralityVoice, SignedAccountId32AsNative,
	SignedToAccountId32, SovereignSignedViaLocation, TakeWeightCredit, TrailingSetTopicAsId,
	UsingComponents, WeightInfoBounds, WithComputedOrigin, WithUniqueTopic,
	XcmFeeManagerFromComponents, XcmFeeToAccount,
};
use xcm_executor::XcmExecutor;

parameter_types! {
	pub TokenLocation: Location = Here.into_location();
	pub RootLocation: Location = Location::here();
	pub const ThisNetwork: NetworkId = NetworkId::Rococo;
	pub UniversalLocation: InteriorLocation = ThisNetwork::get().into();
	pub CheckAccount: AccountId = XcmPallet::check_account();
	pub LocalCheckAccount: (AccountId, MintLocation) = (CheckAccount::get(), MintLocation::Local);
	pub TreasuryAccount: AccountId = Treasury::account_id();
}

pub type LocationConverter = (
	// We can convert a child parachain using the standard `AccountId` conversion.
	ChildParachainConvertsVia<ParaId, AccountId>,
	// We can directly alias an `AccountId32` into a local account.
	AccountId32Aliases<ThisNetwork, AccountId>,
	// Foreign locations alias into accounts according to a hash of their standard description.
	HashedDescription<AccountId, DescribeFamily<DescribeAllTerminal>>,
);

/// Our asset transactor. This is what allows us to interest with the runtime facilities from the
/// point of view of XCM-only concepts like `Location` and `Asset`.
///
/// Ours is only aware of the Balances pallet, which is mapped to `RocLocation`.
pub type LocalAssetTransactor = FungibleAdapter<
	// Use this currency:
	Balances,
	// Use this currency when it is a fungible asset matching the given location or name:
	IsConcrete<TokenLocation>,
	// We can convert the Locations with our converter above:
	LocationConverter,
	// Our chain's account ID type (we can't get away without mentioning it explicitly):
	AccountId,
	// We track our teleports in/out to keep total issuance correct.
	LocalCheckAccount,
>;

/// The means that we convert an the XCM message origin location into a local dispatch origin.
type LocalOriginConverter = (
	// A `Signed` origin of the sovereign account that the original location controls.
	SovereignSignedViaLocation<LocationConverter, RuntimeOrigin>,
	// A child parachain, natively expressed, has the `Parachain` origin.
	ChildParachainAsNative<parachains_origin::Origin, RuntimeOrigin>,
	// The AccountId32 location type can be expressed natively as a `Signed` origin.
	SignedAccountId32AsNative<ThisNetwork, RuntimeOrigin>,
);

parameter_types! {
	/// The amount of weight an XCM operation takes. This is a safe overestimate.
	pub const BaseXcmWeight: Weight = Weight::from_parts(1_000_000_000, 64 * 1024);
	/// The asset ID for the asset that we use to pay for message delivery fees.
	pub FeeAssetId: AssetId = AssetId(TokenLocation::get());
	/// The base fee for the message delivery fees.
	pub const BaseDeliveryFee: u128 = CENTS.saturating_mul(3);
}

pub type PriceForChildParachainDelivery =
	ExponentialPrice<FeeAssetId, BaseDeliveryFee, TransactionByteFee, Dmp>;

/// The XCM router. When we want to send an XCM message, we use this type. It amalgamates all of our
/// individual routers.
pub type XcmRouter = WithUniqueTopic<
	// Only one router so far - use DMP to communicate with child parachains.
	ChildParachainRouter<Runtime, XcmPallet, PriceForChildParachainDelivery>,
>;

parameter_types! {
	pub Roc: AssetFilter = Wild(AllOf { fun: WildFungible, id: AssetId(TokenLocation::get()) });
	pub AssetHub: Location = Parachain(ASSET_HUB_ID).into_location();
	pub Contracts: Location = Parachain(CONTRACTS_ID).into_location();
	pub Encointer: Location = Parachain(ENCOINTER_ID).into_location();
	pub BridgeHub: Location = Parachain(BRIDGE_HUB_ID).into_location();
	pub People: Location = Parachain(PEOPLE_ID).into_location();
	pub Broker: Location = Parachain(BROKER_ID).into_location();
	pub Tick: Location = Parachain(100).into_location();
	pub Trick: Location = Parachain(110).into_location();
	pub Track: Location = Parachain(120).into_location();
	pub RocForTick: (AssetFilter, Location) = (Roc::get(), Tick::get());
	pub RocForTrick: (AssetFilter, Location) = (Roc::get(), Trick::get());
	pub RocForTrack: (AssetFilter, Location) = (Roc::get(), Track::get());
	pub RocForAssetHub: (AssetFilter, Location) = (Roc::get(), AssetHub::get());
	pub RocForContracts: (AssetFilter, Location) = (Roc::get(), Contracts::get());
	pub RocForEncointer: (AssetFilter, Location) = (Roc::get(), Encointer::get());
	pub RocForBridgeHub: (AssetFilter, Location) = (Roc::get(), BridgeHub::get());
	pub RocForPeople: (AssetFilter, Location) = (Roc::get(), People::get());
	pub RocForBroker: (AssetFilter, Location) = (Roc::get(), Broker::get());
	pub const MaxInstructions: u32 = 100;
	pub const MaxAssetsIntoHolding: u32 = 64;
}
pub type TrustedTeleporters = (
	xcm_builder::Case<RocForTick>,
	xcm_builder::Case<RocForTrick>,
	xcm_builder::Case<RocForTrack>,
	xcm_builder::Case<RocForAssetHub>,
	xcm_builder::Case<RocForContracts>,
	xcm_builder::Case<RocForEncointer>,
	xcm_builder::Case<RocForBridgeHub>,
	xcm_builder::Case<RocForPeople>,
	xcm_builder::Case<RocForBroker>,
);

pub struct OnlyParachains;
impl Contains<Location> for OnlyParachains {
	fn contains(loc: &Location) -> bool {
		matches!(loc.unpack(), (0, [Parachain(_)]))
	}
}

pub struct LocalPlurality;
impl Contains<Location> for LocalPlurality {
	fn contains(loc: &Location) -> bool {
		matches!(loc.unpack(), (0, [Plurality { .. }]))
	}
}

/// The barriers one of which must be passed for an XCM message to be executed.
pub type Barrier = TrailingSetTopicAsId<(
	// Weight that is paid for may be consumed.
	TakeWeightCredit,
	// Expected responses are OK.
	AllowKnownQueryResponses<XcmPallet>,
	WithComputedOrigin<
		(
			// If the message is one that immediately attempts to pay for execution, then allow it.
			AllowTopLevelPaidExecutionFrom<Everything>,
			// Messages coming from system parachains need not pay for execution.
			AllowExplicitUnpaidExecutionFrom<IsChildSystemParachain<ParaId>>,
			// Subscriptions for version tracking are OK.
			AllowSubscriptionsFrom<OnlyParachains>,
		),
		UniversalLocation,
		ConstU32<8>,
	>,
)>;

/// Locations that will not be charged fees in the executor, neither for execution nor delivery.
/// We only waive fees for system functions, which these locations represent.
pub type WaivedLocations = (SystemParachains, Equals<RootLocation>, LocalPlurality);

pub struct XcmConfig;
impl xcm_executor::Config for XcmConfig {
	type RuntimeCall = RuntimeCall;
	type XcmSender = XcmRouter;
	type AssetTransactor = LocalAssetTransactor;
	type OriginConverter = LocalOriginConverter;
	type IsReserve = ();
	type IsTeleporter = TrustedTeleporters;
	type UniversalLocation = UniversalLocation;
	type Barrier = Barrier;
	type Weigher = WeightInfoBounds<
		crate::weights::xcm::RococoXcmWeight<RuntimeCall>,
		RuntimeCall,
		MaxInstructions,
	>;
	type Trader =
		UsingComponents<WeightToFee, TokenLocation, AccountId, Balances, ToAuthor<Runtime>>;
	type ResponseHandler = XcmPallet;
	type AssetTrap = XcmPallet;
	type AssetLocker = ();
	type AssetExchanger = ();
	type AssetClaims = XcmPallet;
	type SubscriptionService = XcmPallet;
	type PalletInstancesInfo = AllPalletsWithSystem;
	type MaxAssetsIntoHolding = MaxAssetsIntoHolding;
	type FeeManager = XcmFeeManagerFromComponents<
		WaivedLocations,
		XcmFeeToAccount<Self::AssetTransactor, AccountId, TreasuryAccount>,
	>;
	type MessageExporter = ();
	type UniversalAliases = Nothing;
	type CallDispatcher = RuntimeCall;
	type SafeCallFilter = Everything;
	type Aliasers = Nothing;
	type TransactionalProcessor = FrameTransactionalProcessor;
	type HrmpNewChannelOpenRequestHandler = ();
	type HrmpChannelAcceptedHandler = ();
	type HrmpChannelClosingHandler = ();
<<<<<<< HEAD
	type AssetConverter = ();
=======
	type XcmRecorder = XcmPallet;
>>>>>>> d237adfb
}

parameter_types! {
	pub const CollectiveBodyId: BodyId = BodyId::Unit;
	// StakingAdmin pluralistic body.
	pub const StakingAdminBodyId: BodyId = BodyId::Defense;
	// Fellows pluralistic body.
	pub const FellowsBodyId: BodyId = BodyId::Technical;
}

/// Type to convert an `Origin` type value into a `Location` value which represents an interior
/// location of this chain.
pub type LocalOriginToLocation = (
	// And a usual Signed origin to be used in XCM as a corresponding AccountId32
	SignedToAccountId32<RuntimeOrigin, AccountId, ThisNetwork>,
);

/// Type to convert the `StakingAdmin` origin to a Plurality `Location` value.
pub type StakingAdminToPlurality =
	OriginToPluralityVoice<RuntimeOrigin, StakingAdmin, StakingAdminBodyId>;

/// Type to convert the Fellows origin to a Plurality `Location` value.
pub type FellowsToPlurality = OriginToPluralityVoice<RuntimeOrigin, Fellows, FellowsBodyId>;

/// Type to convert a pallet `Origin` type value into a `Location` value which represents an
/// interior location of this chain for a destination chain.
pub type LocalPalletOriginToLocation = (
	// StakingAdmin origin to be used in XCM as a corresponding Plurality `Location` value.
	StakingAdminToPlurality,
	// Fellows origin to be used in XCM as a corresponding Plurality `Location` value.
	FellowsToPlurality,
);

impl pallet_xcm::Config for Runtime {
	type RuntimeEvent = RuntimeEvent;
	// Note that this configuration of `SendXcmOrigin` is different from the one present in
	// production.
	type SendXcmOrigin = xcm_builder::EnsureXcmOrigin<RuntimeOrigin, LocalOriginToLocation>;
	type XcmRouter = XcmRouter;
	// Anyone can execute XCM messages locally.
	type ExecuteXcmOrigin = xcm_builder::EnsureXcmOrigin<RuntimeOrigin, LocalOriginToLocation>;
	type XcmExecuteFilter = Everything;
	type XcmExecutor = XcmExecutor<XcmConfig>;
	type XcmTeleportFilter = Everything;
	// Anyone is able to use reserve transfers regardless of who they are and what they want to
	// transfer.
	type XcmReserveTransferFilter = Everything;
	type Weigher = FixedWeightBounds<BaseXcmWeight, RuntimeCall, MaxInstructions>;
	type UniversalLocation = UniversalLocation;
	type RuntimeOrigin = RuntimeOrigin;
	type RuntimeCall = RuntimeCall;
	const VERSION_DISCOVERY_QUEUE_SIZE: u32 = 100;
	type AdvertisedXcmVersion = pallet_xcm::CurrentXcmVersion;
	type Currency = Balances;
	type CurrencyMatcher = IsConcrete<TokenLocation>;
	type TrustedLockers = ();
	type SovereignAccountOf = LocationConverter;
	type MaxLockers = ConstU32<8>;
	type MaxRemoteLockConsumers = ConstU32<0>;
	type RemoteLockConsumerIdentifier = ();
	type WeightInfo = crate::weights::pallet_xcm::WeightInfo<Runtime>;
	type AdminOrigin = EnsureRoot<AccountId>;
}<|MERGE_RESOLUTION|>--- conflicted
+++ resolved
@@ -224,11 +224,8 @@
 	type HrmpNewChannelOpenRequestHandler = ();
 	type HrmpChannelAcceptedHandler = ();
 	type HrmpChannelClosingHandler = ();
-<<<<<<< HEAD
 	type AssetConverter = ();
-=======
 	type XcmRecorder = XcmPallet;
->>>>>>> d237adfb
 }
 
 parameter_types! {
