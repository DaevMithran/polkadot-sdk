// Copyright (C) Parity Technologies (UK) Ltd.
// This file is part of Polkadot.

// Polkadot is free software: you can redistribute it and/or modify
// it under the terms of the GNU General Public License as published by
// the Free Software Foundation, either version 3 of the License, or
// (at your option) any later version.

// Polkadot is distributed in the hope that it will be useful,
// but WITHOUT ANY WARRANTY; without even the implied warranty of
// MERCHANTABILITY or FITNESS FOR A PARTICULAR PURPOSE.  See the
// GNU General Public License for more details.

// You should have received a copy of the GNU General Public License
// along with Polkadot.  If not, see <http://www.gnu.org/licenses/>.

//! The parachain on demand assignment module.
//!
//! Implements a mechanism for taking in orders for on-demand parachain (previously parathreads)
//! assignments. This module is not handled by the initializer but is instead instantiated in the
//! `construct_runtime` macro.
//!
//! The module currently limits parallel execution of blocks from the same `ParaId` via
//! a core affinity mechanism. As long as there exists an affinity for a `CoreIndex` for
//! a specific `ParaId`, orders for blockspace for that `ParaId` will only be assigned to
//! that `CoreIndex`.
//!
//! NOTE: Once we have elastic scaling implemented we might want to extend this module to support
//! ignoring core affinity up to a certain extend. This should be opt-in though as the parachain
//! needs to support multiple cores in the same block. If we want to enable a single parachain
//! occupying multiple cores in on-demand, we will likely add a separate order type, where the
//! intent can be made explicit.

mod benchmarking;
pub mod migration;
mod mock_helpers;
mod types;

extern crate alloc;

#[cfg(test)]
mod tests;

use crate::{configuration, paras, scheduler::common::Assignment};
use alloc::collections::BinaryHeap;
use core::mem::take;
use frame_support::{
	pallet_prelude::*,
	traits::{
		Currency,
		ExistenceRequirement::{self, AllowDeath, KeepAlive},
		WithdrawReasons,
	},
	PalletId,
};
use frame_system::pallet_prelude::*;
use primitives::{CoreIndex, Id as ParaId};
use sp_runtime::{
	traits::{AccountIdConversion, One, SaturatedConversion, Zero},
	FixedPointNumber, FixedPointOperand, FixedU128, Perbill, Saturating,
};
use sp_std::prelude::*;
use types::{
	BalanceOf, CoreAffinityCount, EnqueuedOrder, QueuePushDirection, QueueStatusType,
	SpotTrafficCalculationErr,
};

const LOG_TARGET: &str = "runtime::parachains::assigner-on-demand";

pub use pallet::*;

pub trait WeightInfo {
	fn place_order_allow_death(s: u32) -> Weight;
	fn place_order_keep_alive(s: u32) -> Weight;
}

/// A weight info that is only suitable for testing.
pub struct TestWeightInfo;

impl WeightInfo for TestWeightInfo {
	fn place_order_allow_death(_: u32) -> Weight {
		Weight::MAX
	}

	fn place_order_keep_alive(_: u32) -> Weight {
		Weight::MAX
	}
}

<<<<<<< HEAD
=======
/// Meta data for full queue.
///
/// This includes elements with affinity and free entries.
///
/// The actual queue is implemented via multiple priority queues. One for each core, for entries
/// which currently have a core affinity and one free queue, with entries without any affinity yet.
///
/// The design aims to have most queue accessess be O(1) or O(log(N)). Absolute worst case is O(N).
/// Importantly this includes all accessess that happen in a single block. Even with 50 cores, the
/// total complexity of all operations in the block should maintain above complexities. In
/// particular O(N) stays O(N), it should never be O(N*cores).
///
/// More concrete rundown on complexity:
///
///  - insert: O(1) for placing an order, O(log(N)) for push backs.
///  - pop_assignment_for_core: O(log(N)), O(N) worst case: Can only happen for one core, next core
///  is already less work.
///  - report_processed & push back: If affinity dropped to 0, then O(N) in the worst case. Again
///  this divides per core.
///
///  Reads still exist, also improved slightly, but worst case we fetch all entries.
#[derive(Encode, Decode, TypeInfo)]
struct QueueStatusType {
	/// Last calculated traffic value.
	traffic: FixedU128,
	/// The next index to use.
	next_index: QueueIndex,
	/// Smallest index still in use.
	///
	/// In case of a completely empty queue (free + affinity queues), `next_index - smallest_index
	/// == 0`.
	smallest_index: QueueIndex,
	/// Indices that have been freed already.
	///
	/// But have a hole to `smallest_index`, so we can not yet bump `smallest_index`. This binary
	/// heap is roughly bounded in the number of on demand cores:
	///
	/// For a single core, elements will always be processed in order. With each core added, a
	/// level of out of order execution is added.
	freed_indices: BinaryHeap<ReverseQueueIndex>,
}

impl Default for QueueStatusType {
	fn default() -> QueueStatusType {
		QueueStatusType {
			traffic: FixedU128::default(),
			next_index: QueueIndex(0),
			smallest_index: QueueIndex(0),
			freed_indices: BinaryHeap::new(),
		}
	}
}

impl QueueStatusType {
	/// How many orders are queued in total?
	///
	/// This includes entries which have core affinity.
	fn size(&self) -> u32 {
		self.next_index
			.0
			.overflowing_sub(self.smallest_index.0)
			.0
			.saturating_sub(self.freed_indices.len() as u32)
	}

	/// Get current next index
	///
	/// to use for an element newly pushed to the back of the queue.
	fn push_back(&mut self) -> QueueIndex {
		let QueueIndex(next_index) = self.next_index;
		self.next_index = QueueIndex(next_index.overflowing_add(1).0);
		QueueIndex(next_index)
	}

	/// Push something to the front of the queue
	fn push_front(&mut self) -> QueueIndex {
		self.smallest_index = QueueIndex(self.smallest_index.0.overflowing_sub(1).0);
		self.smallest_index
	}

	/// The given index is no longer part of the queue.
	///
	/// This updates `smallest_index` if need be.
	fn consume_index(&mut self, removed_index: QueueIndex) {
		if removed_index != self.smallest_index {
			self.freed_indices.push(removed_index.reverse());
			return;
		}
		let mut index = self.smallest_index.0.overflowing_add(1).0;
		// Even more to advance?
		while self.freed_indices.peek() == Some(&ReverseQueueIndex(index)) {
			index = index.overflowing_add(1).0;
			self.freed_indices.pop();
		}
		self.smallest_index = QueueIndex(index);
	}
}

/// Keeps track of how many assignments a scheduler currently has at a specific `CoreIndex` for a
/// specific `ParaId`.
#[derive(Encode, Decode, Default, Clone, Copy, TypeInfo)]
#[cfg_attr(test, derive(PartialEq, RuntimeDebug))]
struct CoreAffinityCount {
	core_index: CoreIndex,
	count: u32,
}

/// An indicator as to which end of the `OnDemandQueue` an assignment will be placed.
#[cfg_attr(test, derive(RuntimeDebug))]
enum QueuePushDirection {
	Back,
	Front,
}

/// Shorthand for the Balance type the runtime is using.
type BalanceOf<T> =
	<<T as Config>::Currency as Currency<<T as frame_system::Config>::AccountId>>::Balance;

/// Errors that can happen during spot traffic calculation.
#[derive(PartialEq, RuntimeDebug)]
enum SpotTrafficCalculationErr {
	/// The order queue capacity is at 0.
	QueueCapacityIsZero,
	/// The queue size is larger than the queue capacity.
	QueueSizeLargerThanCapacity,
	/// Arithmetic error during division, either division by 0 or over/underflow.
	Division,
}

/// Type used for priority indices.
//  NOTE: The `Ord` implementation for this type is unsound in the general case.
//        Do not use it for anything but it's intended purpose.
#[derive(Encode, Decode, TypeInfo, Debug, PartialEq, Clone, Eq, Copy)]
struct QueueIndex(u32);

/// QueueIndex with reverse ordering.
///
/// Same as `Reverse(QueueIndex)`, but with all the needed traits implemented.
#[derive(Encode, Decode, TypeInfo, Debug, PartialEq, Clone, Eq, Copy)]
struct ReverseQueueIndex(u32);

impl QueueIndex {
	fn reverse(self) -> ReverseQueueIndex {
		ReverseQueueIndex(self.0)
	}
}

impl Ord for QueueIndex {
	fn cmp(&self, other: &Self) -> Ordering {
		let diff = self.0.overflowing_sub(other.0).0;
		if diff == 0 {
			Ordering::Equal
		} else if diff <= ON_DEMAND_MAX_QUEUE_MAX_SIZE {
			Ordering::Greater
		} else {
			Ordering::Less
		}
	}
}

impl PartialOrd for QueueIndex {
	fn partial_cmp(&self, other: &Self) -> Option<Ordering> {
		Some(self.cmp(other))
	}
}

impl Ord for ReverseQueueIndex {
	fn cmp(&self, other: &Self) -> Ordering {
		QueueIndex(other.0).cmp(&QueueIndex(self.0))
	}
}
impl PartialOrd for ReverseQueueIndex {
	fn partial_cmp(&self, other: &Self) -> Option<Ordering> {
		Some(self.cmp(&other))
	}
}

/// Internal representation of an order after it has been enqueued already.
///
/// This data structure is provided for a min BinaryHeap (Ord compares in reverse order with regards
/// to its elements)
#[derive(Encode, Decode, TypeInfo, Debug, PartialEq, Clone, Eq)]
struct EnqueuedOrder {
	para_id: ParaId,
	idx: QueueIndex,
}

impl EnqueuedOrder {
	fn new(idx: QueueIndex, para_id: ParaId) -> Self {
		Self { idx, para_id }
	}
}

impl PartialOrd for EnqueuedOrder {
	fn partial_cmp(&self, other: &Self) -> Option<Ordering> {
		match other.idx.partial_cmp(&self.idx) {
			Some(Ordering::Equal) => other.para_id.partial_cmp(&self.para_id),
			o => o,
		}
	}
}

impl Ord for EnqueuedOrder {
	fn cmp(&self, other: &Self) -> Ordering {
		match other.idx.cmp(&self.idx) {
			Ordering::Equal => other.para_id.cmp(&self.para_id),
			o => o,
		}
	}
}

>>>>>>> 89604daa
#[frame_support::pallet]
pub mod pallet {

	use super::*;

	const STORAGE_VERSION: StorageVersion = StorageVersion::new(1);

	#[pallet::pallet]
	#[pallet::without_storage_info]
	#[pallet::storage_version(STORAGE_VERSION)]
	pub struct Pallet<T>(_);

	#[pallet::config]
	pub trait Config: frame_system::Config + configuration::Config + paras::Config {
		/// The runtime's definition of an event.
		type RuntimeEvent: From<Event<Self>> + IsType<<Self as frame_system::Config>::RuntimeEvent>;

		/// The runtime's definition of a Currency.
		type Currency: Currency<Self::AccountId>;

		/// Something that provides the weight of this pallet.
		type WeightInfo: WeightInfo;

		/// The default value for the spot traffic multiplier.
		#[pallet::constant]
		type TrafficDefaultValue: Get<FixedU128>;

		/// The maximum number of blocks some historical revenue
		/// information stored for.
		#[pallet::constant]
		type MaxHistoricalRevenue: Get<u32>;

		/// Identifier for the internal revenue balance.
		#[pallet::constant]
		type PalletId: Get<PalletId>;
	}

	/// Creates and empty revenue tracker if one isn't present in storage already.
	#[pallet::type_value]
	pub fn RevenueOnEmpty<T: Config>() -> BoundedVec<BalanceOf<T>, T::MaxHistoricalRevenue> {
		BoundedVec::new()
	}

	/// Creates an empty queue status for an empty queue with initial traffic value.
	#[pallet::type_value]
	pub(super) fn QueueStatusOnEmpty<T: Config>() -> QueueStatusType {
		QueueStatusType { traffic: T::TrafficDefaultValue::get(), ..Default::default() }
	}

	#[pallet::type_value]
	pub(super) fn EntriesOnEmpty<T: Config>() -> BinaryHeap<EnqueuedOrder> {
		BinaryHeap::new()
	}

	/// Maps a `ParaId` to `CoreIndex` and keeps track of how many assignments the scheduler has in
	/// it's lookahead. Keeping track of this affinity prevents parallel execution of the same
	/// `ParaId` on two or more `CoreIndex`es.
	#[pallet::storage]
	pub(super) type ParaIdAffinity<T: Config> =
		StorageMap<_, Twox64Concat, ParaId, CoreAffinityCount, OptionQuery>;

	/// Overall status of queue (both free + affinity entries)
	#[pallet::storage]
	pub(super) type QueueStatus<T: Config> =
		StorageValue<_, QueueStatusType, ValueQuery, QueueStatusOnEmpty<T>>;

	/// Priority queue for all orders which don't yet (or not any more) have any core affinity.
	#[pallet::storage]
	pub(super) type FreeEntries<T: Config> =
		StorageValue<_, BinaryHeap<EnqueuedOrder>, ValueQuery, EntriesOnEmpty<T>>;

	/// Queue entries that are currently bound to a particular core due to core affinity.
	#[pallet::storage]
	pub(super) type AffinityEntries<T: Config> = StorageMap<
		_,
		Twox64Concat,
		CoreIndex,
		BinaryHeap<EnqueuedOrder>,
		ValueQuery,
		EntriesOnEmpty<T>,
	>;

	/// Keeps track of accumulated revenue from on demand order sales.
	#[pallet::storage]
	pub type Revenue<T: Config> = StorageValue<
		_,
		BoundedVec<BalanceOf<T>, T::MaxHistoricalRevenue>,
		ValueQuery,
		RevenueOnEmpty<T>,
	>;

	#[pallet::event]
	#[pallet::generate_deposit(pub(super) fn deposit_event)]
	pub enum Event<T: Config> {
		/// An order was placed at some spot price amount by orderer ordered_by
		OnDemandOrderPlaced { para_id: ParaId, spot_price: BalanceOf<T>, ordered_by: T::AccountId },
		/// The value of the spot price has likely changed
		SpotPriceSet { spot_price: BalanceOf<T> },
	}

	#[pallet::error]
	pub enum Error<T> {
		/// The order queue is full, `place_order` will not continue.
		QueueFull,
		/// The current spot price is higher than the max amount specified in the `place_order`
		/// call, making it invalid.
		SpotPriceHigherThanMaxAmount,
	}

	#[pallet::hooks]
	impl<T: Config> Hooks<BlockNumberFor<T>> for Pallet<T> {
		fn on_initialize(_now: BlockNumberFor<T>) -> Weight {
			// Update revenue information storage.
			Revenue::<T>::mutate(|revenue| {
				match revenue.force_insert_keep_left(0, 0u32.into()) {
					Ok(_) => (),
					Err(e) => {
						// Defensive, should not fail.
						log::debug!(
							target: LOG_TARGET,
							"Error updating historical revenue: {:?}", e
						);
					},
				}
			});

			let config = configuration::ActiveConfig::<T>::get();
			// We need to update the spot traffic on block initialize in order to account for idle
			// blocks.
			QueueStatus::<T>::mutate(|queue_status| {
				Self::update_spot_traffic(&config, queue_status);
			});

			// Reads: `Revenue`, `ActiveConfig`, `QueueStatus`
			// Writes: `Revenue`, `QueueStatus`
			T::DbWeight::get().reads_writes(3, 2)
		}
	}

	#[pallet::call]
	impl<T: Config> Pallet<T> {
		/// Create a single on demand core order.
		/// Will use the spot price for the current block and will reap the account if needed.
		///
		/// Parameters:
		/// - `origin`: The sender of the call, funds will be withdrawn from this account.
		/// - `max_amount`: The maximum balance to withdraw from the origin to place an order.
		/// - `para_id`: A `ParaId` the origin wants to provide blockspace for.
		///
		/// Errors:
		/// - `InsufficientBalance`: from the Currency implementation
		/// - `QueueFull`
		/// - `SpotPriceHigherThanMaxAmount`
		///
		/// Events:
		/// - `OnDemandOrderPlaced`
		#[pallet::call_index(0)]
		#[pallet::weight(<T as Config>::WeightInfo::place_order_allow_death(QueueStatus::<T>::get().size()))]
		pub fn place_order_allow_death(
			origin: OriginFor<T>,
			max_amount: BalanceOf<T>,
			para_id: ParaId,
		) -> DispatchResult {
			let sender = ensure_signed(origin)?;
			Pallet::<T>::do_place_order(sender, max_amount, para_id, AllowDeath)
		}

		/// Same as the [`place_order_allow_death`](Self::place_order_allow_death) call , but with a
		/// check that placing the order will not reap the account.
		///
		/// Parameters:
		/// - `origin`: The sender of the call, funds will be withdrawn from this account.
		/// - `max_amount`: The maximum balance to withdraw from the origin to place an order.
		/// - `para_id`: A `ParaId` the origin wants to provide blockspace for.
		///
		/// Errors:
		/// - `InsufficientBalance`: from the Currency implementation
		/// - `QueueFull`
		/// - `SpotPriceHigherThanMaxAmount`
		///
		/// Events:
		/// - `OnDemandOrderPlaced`
		#[pallet::call_index(1)]
		#[pallet::weight(<T as Config>::WeightInfo::place_order_keep_alive(QueueStatus::<T>::get().size()))]
		pub fn place_order_keep_alive(
			origin: OriginFor<T>,
			max_amount: BalanceOf<T>,
			para_id: ParaId,
		) -> DispatchResult {
			let sender = ensure_signed(origin)?;
			Pallet::<T>::do_place_order(sender, max_amount, para_id, KeepAlive)
		}
	}
}

// Internal functions and interface to scheduler/wrapping assignment provider.
impl<T: Config> Pallet<T>
where
	BalanceOf<T>: FixedPointOperand,
{
	/// Take the next queued entry that is available for a given core index.
	///
	/// Parameters:
	/// - `core_index`: The core index
	pub fn pop_assignment_for_core(core_index: CoreIndex) -> Option<Assignment> {
		let entry: Result<EnqueuedOrder, ()> = QueueStatus::<T>::try_mutate(|queue_status| {
			AffinityEntries::<T>::try_mutate(core_index, |affinity_entries| {
				let free_entry = FreeEntries::<T>::try_mutate(|free_entries| {
					let affinity_next = affinity_entries.peek();
					let free_next = free_entries.peek();
					let pick_free = match (affinity_next, free_next) {
						(None, _) => true,
						(Some(_), None) => false,
						(Some(a), Some(f)) => f < a,
					};
					if pick_free {
						let entry = free_entries.pop().ok_or(())?;
						let (mut affinities, free): (BinaryHeap<_>, BinaryHeap<_>) =
							take(free_entries)
								.into_iter()
								.partition(|e| e.para_id == entry.para_id);
						affinity_entries.append(&mut affinities);
						*free_entries = free;
						Ok(entry)
					} else {
						Err(())
					}
				});
				let entry = free_entry.or_else(|()| affinity_entries.pop().ok_or(()))?;
				queue_status.consume_index(entry.idx);
				Ok(entry)
			})
		});

		let assignment = entry.map(|e| Assignment::Pool { para_id: e.para_id, core_index }).ok()?;

		Pallet::<T>::increase_affinity(assignment.para_id(), core_index);
		Some(assignment)
	}

	/// Report that the `para_id` & `core_index` combination was processed.
	///
	/// This should be called once it is clear that the assignment won't get pushed back anymore.
	///
	/// In other words for each `pop_assignment_for_core` a call to this function or
	/// `push_back_assignment` must follow, but only one.
	pub fn report_processed(para_id: ParaId, core_index: CoreIndex) {
		Pallet::<T>::decrease_affinity_update_queue(para_id, core_index);
	}

	/// Push an assignment back to the front of the queue.
	///
	/// The assignment has not been processed yet. Typically used on session boundaries.
	///
	/// NOTE: We are not checking queue size here. So due to push backs it is possible that we
	/// exceed the maximum queue size slightly.
	///
	/// Parameters:
	/// - `para_id`: The para that did not make it.
	/// - `core_index`: The core the para was scheduled on.
	pub fn push_back_assignment(para_id: ParaId, core_index: CoreIndex) {
		Pallet::<T>::decrease_affinity_update_queue(para_id, core_index);
		QueueStatus::<T>::mutate(|queue_status| {
			Pallet::<T>::add_on_demand_order(queue_status, para_id, QueuePushDirection::Front);
		});
	}

	/// Helper function for `place_order_*` calls. Used to differentiate between placing orders
	/// with a keep alive check or to allow the account to be reaped. The amount charged is
	/// burnt from the `Currency` and stored to the pallet account.
	///
	/// Parameters:
	/// - `sender`: The sender of the call, funds will be withdrawn from this account.
	/// - `max_amount`: The maximum balance to withdraw from the origin to place an order.
	/// - `para_id`: A `ParaId` the origin wants to provide blockspace for.
	/// - `existence_requirement`: Whether or not to ensure that the account will not be reaped.
	///
	/// Errors:
	/// - `InsufficientBalance`: from the Currency implementation
	/// - `QueueFull`
	/// - `SpotPriceHigherThanMaxAmount`
	///
	/// Events:
	/// - `OnDemandOrderPlaced`
	fn do_place_order(
		sender: <T as frame_system::Config>::AccountId,
		max_amount: BalanceOf<T>,
		para_id: ParaId,
		existence_requirement: ExistenceRequirement,
	) -> DispatchResult {
		let config = configuration::ActiveConfig::<T>::get();

		QueueStatus::<T>::mutate(|queue_status| {
			Self::update_spot_traffic(&config, queue_status);
			let traffic = queue_status.traffic;

			// Calculate spot price
			let spot_price: BalanceOf<T> = traffic.saturating_mul_int(
				config.scheduler_params.on_demand_base_fee.saturated_into::<BalanceOf<T>>(),
			);

			// Is the current price higher than `max_amount`
			ensure!(spot_price.le(&max_amount), Error::<T>::SpotPriceHigherThanMaxAmount);

			ensure!(
				queue_status.size() < config.scheduler_params.on_demand_queue_max_size,
				Error::<T>::QueueFull
			);

			// Charge the sending account the spot price. The amount will be burnt once the
			// broker chain requests revenue information.
			let amt = T::Currency::withdraw(
				&sender,
				spot_price,
				WithdrawReasons::FEE,
				existence_requirement,
			)?;
			// Consume the negative imbalance and deposit it into the pallet account.
			T::Currency::resolve_creating(&Self::account_id(), amt);

			// Add the amount to the current block's (index 0) revenue information.
			Revenue::<T>::mutate(|bounded_revenue| {
				if let Some(current_block) = bounded_revenue.get_mut(0) {
					*current_block = current_block.saturating_add(spot_price);
				}
			});

			Pallet::<T>::add_on_demand_order(queue_status, para_id, QueuePushDirection::Back);
			Pallet::<T>::deposit_event(Event::<T>::OnDemandOrderPlaced {
				para_id,
				spot_price,
				ordered_by: sender,
			});

			Ok(())
		})
	}

	/// Calculate and update spot traffic.
	fn update_spot_traffic(
		config: &configuration::HostConfiguration<BlockNumberFor<T>>,
		queue_status: &mut QueueStatusType,
	) {
		let old_traffic = queue_status.traffic;
		match Self::calculate_spot_traffic(
			old_traffic,
			config.scheduler_params.on_demand_queue_max_size,
			queue_status.size(),
			config.scheduler_params.on_demand_target_queue_utilization,
			config.scheduler_params.on_demand_fee_variability,
		) {
			Ok(new_traffic) => {
				// Only update storage on change
				if new_traffic != old_traffic {
					queue_status.traffic = new_traffic;

					// calculate the new spot price
					let spot_price: BalanceOf<T> = new_traffic.saturating_mul_int(
						config.scheduler_params.on_demand_base_fee.saturated_into::<BalanceOf<T>>(),
					);

					// emit the event for updated new price
					Pallet::<T>::deposit_event(Event::<T>::SpotPriceSet { spot_price });
				}
			},
			Err(err) => {
				log::debug!(
					target: LOG_TARGET,
					"Error calculating spot traffic: {:?}", err
				);
			},
		};
	}

	/// The spot price multiplier. This is based on the transaction fee calculations defined in:
	/// https://research.web3.foundation/Polkadot/overview/token-economics#setting-transaction-fees
	///
	/// Parameters:
	/// - `traffic`: The previously calculated multiplier, can never go below 1.0.
	/// - `queue_capacity`: The max size of the order book.
	/// - `queue_size`: How many orders are currently in the order book.
	/// - `target_queue_utilisation`: How much of the queue_capacity should be ideally occupied,
	///   expressed in percentages(perbill).
	/// - `variability`: A variability factor, i.e. how quickly the spot price adjusts. This number
	///   can be chosen by p/(k*(1-s)) where p is the desired ratio increase in spot price over k
	///   number of blocks. s is the target_queue_utilisation. A concrete example: v =
	///   0.05/(20*(1-0.25)) = 0.0033.
	///
	/// Returns:
	/// - A `FixedU128` in the range of  `Config::TrafficDefaultValue` - `FixedU128::MAX` on
	///   success.
	///
	/// Errors:
	/// - `SpotTrafficCalculationErr::QueueCapacityIsZero`
	/// - `SpotTrafficCalculationErr::QueueSizeLargerThanCapacity`
	/// - `SpotTrafficCalculationErr::Division`
	fn calculate_spot_traffic(
		traffic: FixedU128,
		queue_capacity: u32,
		queue_size: u32,
		target_queue_utilisation: Perbill,
		variability: Perbill,
	) -> Result<FixedU128, SpotTrafficCalculationErr> {
		// Return early if queue has no capacity.
		if queue_capacity == 0 {
			return Err(SpotTrafficCalculationErr::QueueCapacityIsZero)
		}

		// Return early if queue size is greater than capacity.
		if queue_size > queue_capacity {
			return Err(SpotTrafficCalculationErr::QueueSizeLargerThanCapacity)
		}

		// (queue_size / queue_capacity) - target_queue_utilisation
		let queue_util_ratio = FixedU128::from_rational(queue_size.into(), queue_capacity.into());
		let positive = queue_util_ratio >= target_queue_utilisation.into();
		let queue_util_diff = queue_util_ratio.max(target_queue_utilisation.into()) -
			queue_util_ratio.min(target_queue_utilisation.into());

		// variability * queue_util_diff
		let var_times_qud = queue_util_diff.saturating_mul(variability.into());

		// variability^2 * queue_util_diff^2
		let var_times_qud_pow = var_times_qud.saturating_mul(var_times_qud);

		// (variability^2 * queue_util_diff^2)/2
		let div_by_two: FixedU128;
		match var_times_qud_pow.const_checked_div(2.into()) {
			Some(dbt) => div_by_two = dbt,
			None => return Err(SpotTrafficCalculationErr::Division),
		}

		// traffic * (1 + queue_util_diff) + div_by_two
		if positive {
			let new_traffic = queue_util_diff
				.saturating_add(div_by_two)
				.saturating_add(One::one())
				.saturating_mul(traffic);
			Ok(new_traffic.max(<T as Config>::TrafficDefaultValue::get()))
		} else {
			let new_traffic = queue_util_diff.saturating_sub(div_by_two).saturating_mul(traffic);
			Ok(new_traffic.max(<T as Config>::TrafficDefaultValue::get()))
		}
	}

	/// Adds an order to the on demand queue.
	///
	/// Parameters:
	/// - `location`: Whether to push this entry to the back or the front of the queue. Pushing an
	///   entry to the front of the queue is only used when the scheduler wants to push back an
	///   entry it has already popped.
	fn add_on_demand_order(
		queue_status: &mut QueueStatusType,
		para_id: ParaId,
		location: QueuePushDirection,
	) {
		let idx = match location {
			QueuePushDirection::Back => queue_status.push_back(),
			QueuePushDirection::Front => queue_status.push_front(),
		};

		let affinity = ParaIdAffinity::<T>::get(para_id);
		let order = EnqueuedOrder::new(idx, para_id);
		#[cfg(test)]
		log::debug!(target: LOG_TARGET, "add_on_demand_order, order: {:?}, affinity: {:?}, direction: {:?}", order, affinity, location);

		match affinity {
			None => FreeEntries::<T>::mutate(|entries| entries.push(order)),
			Some(affinity) =>
				AffinityEntries::<T>::mutate(affinity.core_index, |entries| entries.push(order)),
		}
	}

	/// Decrease core affinity for para and update queue
	///
	/// if affinity dropped to 0, moving entries back to `FreeEntries`.
	fn decrease_affinity_update_queue(para_id: ParaId, core_index: CoreIndex) {
		let affinity = Pallet::<T>::decrease_affinity(para_id, core_index);
		#[cfg(not(test))]
		debug_assert_ne!(
			affinity, None,
			"Decreased affinity for a para that has not been served on a core?"
		);
		if affinity != Some(0) {
			return;
		}
		// No affinity more for entries on this core, free any entries:
		//
		// This is necessary to ensure them being served as the core might no longer exist at all.
		AffinityEntries::<T>::mutate(core_index, |affinity_entries| {
			FreeEntries::<T>::mutate(|free_entries| {
				let (mut freed, affinities): (BinaryHeap<_>, BinaryHeap<_>) =
					take(affinity_entries).into_iter().partition(|e| e.para_id == para_id);
				free_entries.append(&mut freed);
				*affinity_entries = affinities;
			})
		});
	}

	/// Decreases the affinity of a `ParaId` to a specified `CoreIndex`.
	///
	/// Subtracts from the count of the `CoreAffinityCount` if an entry is found and the core_index
	/// matches. When the count reaches 0, the entry is removed.
	/// A non-existent entry is a no-op.
	///
	/// Returns: The new affinity of the para on that core. `None` if there is no affinity on this
	/// core.
	fn decrease_affinity(para_id: ParaId, core_index: CoreIndex) -> Option<u32> {
		ParaIdAffinity::<T>::mutate(para_id, |maybe_affinity| {
			let affinity = maybe_affinity.as_mut()?;
			if affinity.core_index == core_index {
				let new_count = affinity.count.saturating_sub(1);
				if new_count > 0 {
					*maybe_affinity = Some(CoreAffinityCount { core_index, count: new_count });
				} else {
					*maybe_affinity = None;
				}
				return Some(new_count);
			} else {
				None
			}
		})
	}

	/// Increases the affinity of a `ParaId` to a specified `CoreIndex`.
	/// Adds to the count of the `CoreAffinityCount` if an entry is found and the core_index
	/// matches. A non-existent entry will be initialized with a count of 1 and uses the  supplied
	/// `CoreIndex`.
	fn increase_affinity(para_id: ParaId, core_index: CoreIndex) {
		ParaIdAffinity::<T>::mutate(para_id, |maybe_affinity| match maybe_affinity {
			Some(affinity) =>
				if affinity.core_index == core_index {
					*maybe_affinity = Some(CoreAffinityCount {
						core_index,
						count: affinity.count.saturating_add(1),
					});
				},
			None => {
				*maybe_affinity = Some(CoreAffinityCount { core_index, count: 1 });
			},
		})
	}

	/// Collect the revenue from the `when` blockheight
	pub fn revenue_until(when: BlockNumberFor<T>) -> BalanceOf<T> {
		let now = <frame_system::Pallet<T>>::block_number();
		let mut amount: BalanceOf<T> = BalanceOf::<T>::zero();
		Revenue::<T>::mutate(|revenue| {
			//
			// TODO: Proposed implementation, decide which is better
			//
			// while !revenue.is_empty() {
			// 	let index = (revenue.len() - 1) as u32;
			// 	if when > now.saturating_sub(index.into()) {
			// 		amount = amount.saturating_add(revenue.pop().expect("Checked to contain at least one element; qed"));
			// 	} else {
			// 		break
			// 	}
			// }

			revenue.into_iter().enumerate().for_each(|(index, block_revenue)| {
				if when > now.saturating_sub((index as u32).into()) {
					amount = amount.saturating_add(*block_revenue);
					*block_revenue = BalanceOf::<T>::zero();
				}
			})
		});

		let imbalance = T::Currency::burn(amount);
		let _ = T::Currency::settle(
			&Self::account_id(),
			imbalance,
			WithdrawReasons::FEE,
			ExistenceRequirement::AllowDeath,
		);
		amount
	}

	pub fn account_id() -> T::AccountId {
		T::PalletId::get().into_account_truncating()
	}

	/// Getter for the affinity tracker.
	#[cfg(test)]
	fn get_affinity_map(para_id: ParaId) -> Option<CoreAffinityCount> {
		ParaIdAffinity::<T>::get(para_id)
	}

	/// Getter for the affinity entries.
	#[cfg(test)]
	fn get_affinity_entries(core_index: CoreIndex) -> BinaryHeap<EnqueuedOrder> {
		AffinityEntries::<T>::get(core_index)
	}

	/// Getter for the free entries.
	#[cfg(test)]
	fn get_free_entries() -> BinaryHeap<EnqueuedOrder> {
		FreeEntries::<T>::get()
	}

	#[cfg(feature = "runtime-benchmarks")]
	pub fn populate_queue(para_id: ParaId, num: u32) {
		QueueStatus::<T>::mutate(|queue_status| {
			for _ in 0..num {
				Pallet::<T>::add_on_demand_order(queue_status, para_id, QueuePushDirection::Back);
			}
		});
	}

	#[cfg(test)]
	fn set_queue_status(new_status: QueueStatusType) {
		QueueStatus::<T>::set(new_status);
	}

	#[cfg(test)]
	fn get_queue_status() -> QueueStatusType {
		QueueStatus::<T>::get()
	}

	#[cfg(test)]
	fn get_traffic_default_value() -> FixedU128 {
		<T as Config>::TrafficDefaultValue::get()
	}

	#[cfg(test)]
	fn get_revenue() -> Vec<BalanceOf<T>> {
		Revenue::<T>::get().to_vec()
	}
}<|MERGE_RESOLUTION|>--- conflicted
+++ resolved
@@ -87,220 +87,6 @@
 	}
 }
 
-<<<<<<< HEAD
-=======
-/// Meta data for full queue.
-///
-/// This includes elements with affinity and free entries.
-///
-/// The actual queue is implemented via multiple priority queues. One for each core, for entries
-/// which currently have a core affinity and one free queue, with entries without any affinity yet.
-///
-/// The design aims to have most queue accessess be O(1) or O(log(N)). Absolute worst case is O(N).
-/// Importantly this includes all accessess that happen in a single block. Even with 50 cores, the
-/// total complexity of all operations in the block should maintain above complexities. In
-/// particular O(N) stays O(N), it should never be O(N*cores).
-///
-/// More concrete rundown on complexity:
-///
-///  - insert: O(1) for placing an order, O(log(N)) for push backs.
-///  - pop_assignment_for_core: O(log(N)), O(N) worst case: Can only happen for one core, next core
-///  is already less work.
-///  - report_processed & push back: If affinity dropped to 0, then O(N) in the worst case. Again
-///  this divides per core.
-///
-///  Reads still exist, also improved slightly, but worst case we fetch all entries.
-#[derive(Encode, Decode, TypeInfo)]
-struct QueueStatusType {
-	/// Last calculated traffic value.
-	traffic: FixedU128,
-	/// The next index to use.
-	next_index: QueueIndex,
-	/// Smallest index still in use.
-	///
-	/// In case of a completely empty queue (free + affinity queues), `next_index - smallest_index
-	/// == 0`.
-	smallest_index: QueueIndex,
-	/// Indices that have been freed already.
-	///
-	/// But have a hole to `smallest_index`, so we can not yet bump `smallest_index`. This binary
-	/// heap is roughly bounded in the number of on demand cores:
-	///
-	/// For a single core, elements will always be processed in order. With each core added, a
-	/// level of out of order execution is added.
-	freed_indices: BinaryHeap<ReverseQueueIndex>,
-}
-
-impl Default for QueueStatusType {
-	fn default() -> QueueStatusType {
-		QueueStatusType {
-			traffic: FixedU128::default(),
-			next_index: QueueIndex(0),
-			smallest_index: QueueIndex(0),
-			freed_indices: BinaryHeap::new(),
-		}
-	}
-}
-
-impl QueueStatusType {
-	/// How many orders are queued in total?
-	///
-	/// This includes entries which have core affinity.
-	fn size(&self) -> u32 {
-		self.next_index
-			.0
-			.overflowing_sub(self.smallest_index.0)
-			.0
-			.saturating_sub(self.freed_indices.len() as u32)
-	}
-
-	/// Get current next index
-	///
-	/// to use for an element newly pushed to the back of the queue.
-	fn push_back(&mut self) -> QueueIndex {
-		let QueueIndex(next_index) = self.next_index;
-		self.next_index = QueueIndex(next_index.overflowing_add(1).0);
-		QueueIndex(next_index)
-	}
-
-	/// Push something to the front of the queue
-	fn push_front(&mut self) -> QueueIndex {
-		self.smallest_index = QueueIndex(self.smallest_index.0.overflowing_sub(1).0);
-		self.smallest_index
-	}
-
-	/// The given index is no longer part of the queue.
-	///
-	/// This updates `smallest_index` if need be.
-	fn consume_index(&mut self, removed_index: QueueIndex) {
-		if removed_index != self.smallest_index {
-			self.freed_indices.push(removed_index.reverse());
-			return;
-		}
-		let mut index = self.smallest_index.0.overflowing_add(1).0;
-		// Even more to advance?
-		while self.freed_indices.peek() == Some(&ReverseQueueIndex(index)) {
-			index = index.overflowing_add(1).0;
-			self.freed_indices.pop();
-		}
-		self.smallest_index = QueueIndex(index);
-	}
-}
-
-/// Keeps track of how many assignments a scheduler currently has at a specific `CoreIndex` for a
-/// specific `ParaId`.
-#[derive(Encode, Decode, Default, Clone, Copy, TypeInfo)]
-#[cfg_attr(test, derive(PartialEq, RuntimeDebug))]
-struct CoreAffinityCount {
-	core_index: CoreIndex,
-	count: u32,
-}
-
-/// An indicator as to which end of the `OnDemandQueue` an assignment will be placed.
-#[cfg_attr(test, derive(RuntimeDebug))]
-enum QueuePushDirection {
-	Back,
-	Front,
-}
-
-/// Shorthand for the Balance type the runtime is using.
-type BalanceOf<T> =
-	<<T as Config>::Currency as Currency<<T as frame_system::Config>::AccountId>>::Balance;
-
-/// Errors that can happen during spot traffic calculation.
-#[derive(PartialEq, RuntimeDebug)]
-enum SpotTrafficCalculationErr {
-	/// The order queue capacity is at 0.
-	QueueCapacityIsZero,
-	/// The queue size is larger than the queue capacity.
-	QueueSizeLargerThanCapacity,
-	/// Arithmetic error during division, either division by 0 or over/underflow.
-	Division,
-}
-
-/// Type used for priority indices.
-//  NOTE: The `Ord` implementation for this type is unsound in the general case.
-//        Do not use it for anything but it's intended purpose.
-#[derive(Encode, Decode, TypeInfo, Debug, PartialEq, Clone, Eq, Copy)]
-struct QueueIndex(u32);
-
-/// QueueIndex with reverse ordering.
-///
-/// Same as `Reverse(QueueIndex)`, but with all the needed traits implemented.
-#[derive(Encode, Decode, TypeInfo, Debug, PartialEq, Clone, Eq, Copy)]
-struct ReverseQueueIndex(u32);
-
-impl QueueIndex {
-	fn reverse(self) -> ReverseQueueIndex {
-		ReverseQueueIndex(self.0)
-	}
-}
-
-impl Ord for QueueIndex {
-	fn cmp(&self, other: &Self) -> Ordering {
-		let diff = self.0.overflowing_sub(other.0).0;
-		if diff == 0 {
-			Ordering::Equal
-		} else if diff <= ON_DEMAND_MAX_QUEUE_MAX_SIZE {
-			Ordering::Greater
-		} else {
-			Ordering::Less
-		}
-	}
-}
-
-impl PartialOrd for QueueIndex {
-	fn partial_cmp(&self, other: &Self) -> Option<Ordering> {
-		Some(self.cmp(other))
-	}
-}
-
-impl Ord for ReverseQueueIndex {
-	fn cmp(&self, other: &Self) -> Ordering {
-		QueueIndex(other.0).cmp(&QueueIndex(self.0))
-	}
-}
-impl PartialOrd for ReverseQueueIndex {
-	fn partial_cmp(&self, other: &Self) -> Option<Ordering> {
-		Some(self.cmp(&other))
-	}
-}
-
-/// Internal representation of an order after it has been enqueued already.
-///
-/// This data structure is provided for a min BinaryHeap (Ord compares in reverse order with regards
-/// to its elements)
-#[derive(Encode, Decode, TypeInfo, Debug, PartialEq, Clone, Eq)]
-struct EnqueuedOrder {
-	para_id: ParaId,
-	idx: QueueIndex,
-}
-
-impl EnqueuedOrder {
-	fn new(idx: QueueIndex, para_id: ParaId) -> Self {
-		Self { idx, para_id }
-	}
-}
-
-impl PartialOrd for EnqueuedOrder {
-	fn partial_cmp(&self, other: &Self) -> Option<Ordering> {
-		match other.idx.partial_cmp(&self.idx) {
-			Some(Ordering::Equal) => other.para_id.partial_cmp(&self.para_id),
-			o => o,
-		}
-	}
-}
-
-impl Ord for EnqueuedOrder {
-	fn cmp(&self, other: &Self) -> Ordering {
-		match other.idx.cmp(&self.idx) {
-			Ordering::Equal => other.para_id.cmp(&self.para_id),
-			o => o,
-		}
-	}
-}
-
->>>>>>> 89604daa
 #[frame_support::pallet]
 pub mod pallet {
 
