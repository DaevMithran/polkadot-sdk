--- conflicted
+++ resolved
@@ -88,13 +88,10 @@
 	SetLease(pallet_broker::TaskId, pallet_broker::Timeslice),
 	#[codec(index = 19)]
 	NotifyCoreCount(u16),
-<<<<<<< HEAD
 	#[codec(index = 20)]
 	NotifyRevenue(Balance),
-=======
 	#[codec(index = 99)]
 	SwapLeases(ParaId, ParaId),
->>>>>>> bcb4d137
 }
 
 #[frame_support::pallet]
@@ -258,7 +255,6 @@
 		}
 	}
 
-<<<<<<< HEAD
 	/// Provide the amount of revenue accumulated from Instantaneous Coretime Sales from Relay-chain
 	/// block number last_until to until, not including until itself. last_until is defined as being
 	/// the until argument of the last notify_revenue message sent, or zero for the first call. If
@@ -297,7 +293,8 @@
 		}
 
 		Ok(())
-=======
+	}
+
 	// Handle legacy swaps in coretime. Notifies broker parachain that a lease swap has occurred via
 	// XCM message. This function is meant to be used in an implementation of `OnSwap` trait.
 	pub fn on_legacy_lease_swap(one: ParaId, other: ParaId) {
@@ -314,7 +311,6 @@
 		) {
 			log::error!("Sending `SwapLeases` to coretime chain failed: {:?}", err);
 		}
->>>>>>> bcb4d137
 	}
 }
 
