// Copyright (C) Parity Technologies (UK) Ltd.
// This file is part of Polkadot.

// Polkadot is free software: you can redistribute it and/or modify
// it under the terms of the GNU General Public License as published by
// the Free Software Foundation, either version 3 of the License, or
// (at your option) any later version.

// Polkadot is distributed in the hope that it will be useful,
// but WITHOUT ANY WARRANTY; without even the implied warranty of
// MERCHANTABILITY or FITNESS FOR A PARTICULAR PURPOSE.  See the
// GNU General Public License for more details.

// You should have received a copy of the GNU General Public License
// along with Polkadot.  If not, see <http://www.gnu.org/licenses/>.

//! A module that is responsible for migration of storage.

use super::{common::V0Assignment, *};
use frame_support::{
	migrations::VersionedMigration, pallet_prelude::ValueQuery, storage_alias,
	traits::OnRuntimeUpgrade, weights::Weight,
};

use sp_std::convert::identity;

/// Migration for potential changes in `Assignment` representation.
pub mod assignment_version {
	use super::*;
	use crate::scheduler::{self, common::AssignmentVersion};

	pub struct MigrateAssignment<T>(sp_std::marker::PhantomData<T>);

	/// Previously used `ParasEntryType`.
	pub type OldParasEntryType<T> = ParasEntry<BlockNumberFor<T>, OldAssignmentType<T>>;

	/// Previously used assignment type:
	pub(crate) type OldAssignmentType<T> = <<T as Config>::AssignmentProvider as AssignmentProvider<
		BlockNumberFor<T>,
	>>::OldAssignmentType;

	/// ClaimQueue using old assignments.
	#[storage_alias]
	pub(crate) type ClaimQueue<T: Config> =
		StorageValue<Pallet<T>, BTreeMap<CoreIndex, VecDeque<OldParasEntryType<T>>>, ValueQuery>;

	impl<T: Config> OnRuntimeUpgrade for MigrateAssignment<T> {
		fn on_runtime_upgrade() -> Weight {
			let assignment_version = <T::AssignmentProvider as AssignmentProvider<
				BlockNumberFor<T>,
			>>::ASSIGNMENT_STORAGE_VERSION;
			// Is a migration necessary?
			if AssignmentVersion::get::<Pallet<T>>() < assignment_version {
				let mut weight = migrate_assignments::<T>();

				log::info!(target: scheduler::LOG_TARGET, "Migrating para scheduler assginments to {:?}", assignment_version);
				assignment_version.put::<Pallet<T>>();

				weight += T::DbWeight::get().reads_writes(1, 1);
				weight
			} else {
				log::trace!(target: scheduler::LOG_TARGET, "Assignments still up2date.");
				T::DbWeight::get().reads(1)
			}
		}

		#[cfg(feature = "try-runtime")]
		fn pre_upgrade() -> Result<Vec<u8>, sp_runtime::DispatchError> {
			log::trace!(
				target: crate::scheduler::LOG_TARGET,
				"ClaimQueue before migration: {}",
				ClaimQueue::<T>::get().len()
			);

			let bytes = u32::to_be_bytes(v1::ClaimQueue::<T>::get().len() as u32);

			Ok(bytes.to_vec())
		}

		#[cfg(feature = "try-runtime")]
		fn post_upgrade(state: Vec<u8>) -> Result<(), sp_runtime::DispatchError> {
			let assignment_version = <T::AssignmentProvider as AssignmentProvider<
				BlockNumberFor<T>,
			>>::ASSIGNMENT_STORAGE_VERSION;
			log::trace!(target: crate::scheduler::LOG_TARGET, "Running post_upgrade()");
			ensure!(
				AssignmentVersion::get::<Pallet<T>>() == assignment_version,
				"Assignment version should should match current version after the migration"
			);

			let old_len = u32::from_be_bytes(state.try_into().unwrap());
			ensure!(
				Pallet::<T>::claimqueue_len() as u32 == old_len,
				"Old ClaimQueue completely moved to new ClaimQueue after migration"
			);

			Ok(())
		}
	}
}

mod v0 {

	use super::*;

	use primitives::{CollatorId, Id};

	#[storage_alias]
	pub(super) type Scheduled<T: Config> = StorageValue<Pallet<T>, Vec<CoreAssignment>, ValueQuery>;

	#[derive(Clone, Encode, Decode)]
	#[cfg_attr(feature = "std", derive(PartialEq))]
	pub struct ParathreadClaim(pub Id, pub CollatorId);

	#[derive(Clone, Encode, Decode)]
	#[cfg_attr(feature = "std", derive(PartialEq))]
	pub struct ParathreadEntry {
		/// The claim.
		pub claim: ParathreadClaim,
		/// Number of retries.
		pub retries: u32,
	}

	/// What is occupying a specific availability core.
	#[derive(Clone, Encode, Decode)]
	#[cfg_attr(feature = "std", derive(PartialEq))]
	pub enum CoreOccupied {
		/// A parathread.
		Parathread(ParathreadEntry),
		/// A parachain.
		Parachain,
	}

	/// The actual type isn't important, as we only delete the key in the state.
	#[storage_alias]
	pub(crate) type AvailabilityCores<T: Config> =
		StorageValue<Pallet<T>, Vec<Option<CoreOccupied>>, ValueQuery>;

	/// The actual type isn't important, as we only delete the key in the state.
	#[storage_alias]
	pub(super) type ParathreadQueue<T: Config> = StorageValue<Pallet<T>, (), ValueQuery>;

	#[storage_alias]
	pub(super) type ParathreadClaimIndex<T: Config> = StorageValue<Pallet<T>, (), ValueQuery>;

	/// The assignment type.
	#[derive(Clone, Encode, Decode, TypeInfo, RuntimeDebug)]
	#[cfg_attr(feature = "std", derive(PartialEq))]
	pub enum AssignmentKind {
		/// A parachain.
		Parachain,
		/// A parathread.
		Parathread(CollatorId, u32),
	}

	/// How a free core is scheduled to be assigned.
	#[derive(Clone, Encode, Decode, TypeInfo, RuntimeDebug)]
	#[cfg_attr(feature = "std", derive(PartialEq))]
	pub struct CoreAssignment {
		/// The core that is assigned.
		pub core: CoreIndex,
		/// The unique ID of the para that is assigned to the core.
		pub para_id: ParaId,
		/// The kind of the assignment.
		pub kind: AssignmentKind,
		/// The index of the validator group assigned to the core.
		pub group_idx: GroupIndex,
	}
}

pub mod v1 {
	use frame_support::{
		pallet_prelude::ValueQuery, storage_alias, traits::OnRuntimeUpgrade, weights::Weight,
	};
	use frame_system::pallet_prelude::BlockNumberFor;

	use super::*;
<<<<<<< HEAD

	#[storage_alias]
	pub(crate) type ClaimQueue<T: Config> = StorageValue<
		Pallet<T>,
		BTreeMap<CoreIndex, VecDeque<Option<ParasEntry<BlockNumberFor<T>>>>>,
		ValueQuery,
	>;

	#[derive(Encode, Decode, TypeInfo, RuntimeDebug)]
	pub struct ParasEntry<N> {
		/// The underlying `Assignment`
		pub assignment: V0Assignment,
		/// The number of times the entry has timed out in availability already.
		pub availability_timeouts: u32,
		/// The block height until this entry needs to be backed.
		///
		/// If missed the entry will be removed from the claim queue without ever having occupied
		/// the core.
		pub ttl: N,
	}

	impl<N> ParasEntry<N> {
		/// Create a new `ParasEntry`.
		pub fn new(assignment: V0Assignment, now: N) -> Self {
			ParasEntry { assignment, availability_timeouts: 0, ttl: now }
		}

		/// Return `Id` from the underlying `Assignment`.
		pub fn para_id(&self) -> ParaId {
			self.assignment.para_id()
		}
	}

	pub fn add_to_claimqueue<T: Config>(core_idx: CoreIndex, pe: ParasEntry<BlockNumberFor<T>>) {
		ClaimQueue::<T>::mutate(|la| {
			let la_deque = la.entry(core_idx).or_insert_with(|| VecDeque::new());
			la_deque.push_back(Some(pe));
		});
	}
=======
	use crate::scheduler;
>>>>>>> 64effd0e

	#[allow(deprecated)]
	pub type MigrateToV1<T> = VersionedMigration<
		0,
		1,
		UncheckedMigrateToV1<T>,
		Pallet<T>,
		<T as frame_system::Config>::DbWeight,
	>;

	#[deprecated(note = "Use MigrateToV1 instead")]
	pub struct UncheckedMigrateToV1<T>(sp_std::marker::PhantomData<T>);
	#[allow(deprecated)]
	impl<T: Config> OnRuntimeUpgrade for UncheckedMigrateToV1<T> {
		fn on_runtime_upgrade() -> Weight {
			let weight_consumed = migrate_to_v1::<T>();

<<<<<<< HEAD
				log::info!(target: crate::scheduler::LOG_TARGET, "Migrating para scheduler storage to v1");
				StorageVersion::new(1).put::<Pallet<T>>();

				weight_consumed
			} else {
				log::warn!(target: crate::scheduler::LOG_TARGET, "Para scheduler v1 migration should be removed.");
				T::DbWeight::get().reads(1)
			}
=======
			log::info!(target: scheduler::LOG_TARGET, "Migrating para scheduler storage to v1");

			weight_consumed
>>>>>>> 64effd0e
		}

		#[cfg(feature = "try-runtime")]
		fn pre_upgrade() -> Result<Vec<u8>, sp_runtime::DispatchError> {
			let n: u32 = v0::Scheduled::<T>::get().len() as u32 +
				v0::AvailabilityCores::<T>::get().iter().filter(|c| c.is_some()).count() as u32;

			log::info!(
				target: crate::scheduler::LOG_TARGET,
				"Number of scheduled and waiting for availability before: {n}",
			);

			Ok(n.encode())
		}

		#[cfg(feature = "try-runtime")]
		fn post_upgrade(state: Vec<u8>) -> Result<(), sp_runtime::DispatchError> {
			log::info!(target: crate::scheduler::LOG_TARGET, "Running post_upgrade()");

			ensure!(
				v0::Scheduled::<T>::get().is_empty(),
				"Scheduled should be empty after the migration"
			);

			let expected_len = u32::decode(&mut &state[..]).unwrap();
			let availability_cores_waiting = super::AvailabilityCores::<T>::get()
				.iter()
				.filter(|c| !matches!(c, CoreOccupied::Free))
				.count();

			ensure!(
				Pallet::<T>::claimqueue_len() as u32 + availability_cores_waiting as u32 ==
					expected_len,
				"ClaimQueue and AvailabilityCores should have the correct length",
			);

			Ok(())
		}
	}
}

pub mod v2 {
	use super::*;
	use crate::scheduler;
	use frame_support::traits::StorageVersion;

	// V2 (no Option wrapper), but still old Assignment format.
	//
	// Assignment migrations are handled separately. Think of it as a minor version.
	#[storage_alias]
	pub(crate) type ClaimQueue<T: Config> = StorageValue<
		Pallet<T>,
		BTreeMap<CoreIndex, VecDeque<super::v1::ParasEntry<BlockNumberFor<T>>>>,
		ValueQuery,
	>;

	pub struct MigrateToV2<T>(sp_std::marker::PhantomData<T>);

	impl<T: Config> OnRuntimeUpgrade for MigrateToV2<T> {
		fn on_runtime_upgrade() -> Weight {
			if StorageVersion::get::<Pallet<T>>() == 1 {
				let mut weight_consumed = migrate_to_v2::<T>();

				log::info!(target: scheduler::LOG_TARGET, "Migrating para scheduler storage to v2");
				StorageVersion::new(2).put::<Pallet<T>>();

				weight_consumed += T::DbWeight::get().reads_writes(1, 1);
				weight_consumed
			} else {
				log::warn!(target: scheduler::LOG_TARGET, "Para scheduler v2 migration should be removed.");
				T::DbWeight::get().reads(1)
			}
		}

		#[cfg(feature = "try-runtime")]
		fn pre_upgrade() -> Result<Vec<u8>, sp_runtime::DispatchError> {
			log::trace!(
				target: crate::scheduler::LOG_TARGET,
				"ClaimQueue before migration: {}",
				v1::ClaimQueue::<T>::get().len()
			);

			let bytes = u32::to_be_bytes(v1::ClaimQueue::<T>::get().len() as u32);

			Ok(bytes.to_vec())
		}

		#[cfg(feature = "try-runtime")]
		fn post_upgrade(state: Vec<u8>) -> Result<(), sp_runtime::DispatchError> {
			log::trace!(target: crate::scheduler::LOG_TARGET, "Running post_upgrade()");
			ensure!(
				StorageVersion::get::<Pallet<T>>() >= 2,
				"Storage version should be at least `2` after the migration"
			);

			let old_len = u32::from_be_bytes(state.try_into().unwrap());
			ensure!(
				Pallet::<T>::claimqueue_len() as u32 == old_len,
				"Old ClaimQueue completely moved to new ClaimQueue after migration"
			);

			Ok(())
		}
	}
}

pub fn migrate_assignments<T: crate::scheduler::Config>() -> Weight {
	use assignment_version::ClaimQueue as OldClaimQueue;

	let mut weight: Weight = Weight::zero();

	let old = OldClaimQueue::<T>::take();
	let old_len = old.len() as u64;

	let new = old
		.into_iter()
		.map(|(core, v)| {
			(
				core,
				v.into_iter()
					.map(|old| migrate_assignment_paras_entry::<T>(core, old))
					.collect::<VecDeque<_>>(),
			)
		})
		.collect::<BTreeMap<CoreIndex, VecDeque<ParasEntryType<T>>>>();
	ClaimQueue::<T>::put(new);

	weight = weight.saturating_add(T::DbWeight::get().reads_writes(2 * old_len, 2 * old_len));

	weight
}

// Migrate to v2, but still with old assignment format.
pub fn migrate_to_v2<T: crate::scheduler::Config>() -> Weight {
	let mut weight: Weight = Weight::zero();

	let old = v1::ClaimQueue::<T>::take();
	let old_len = old.len() as u64;
	let new = old
		.into_iter()
		.map(|(k, v)| (k, v.into_iter().filter_map(identity).collect::<VecDeque<_>>()))
		.collect::<BTreeMap<CoreIndex, VecDeque<v1::ParasEntry<BlockNumberFor<T>>>>>();
	v2::ClaimQueue::<T>::put(new);

	weight = weight.saturating_add(T::DbWeight::get().reads_writes(2 * old_len, 2 * old_len));

	weight
}

pub fn migrate_to_v1<T: crate::scheduler::Config>() -> Weight {
	let mut weight: Weight = Weight::zero();

	v0::ParathreadQueue::<T>::kill();
	v0::ParathreadClaimIndex::<T>::kill();

	let now = <frame_system::Pallet<T>>::block_number();
	let scheduled = v0::Scheduled::<T>::take();
	let sched_len = scheduled.len() as u64;
	for core_assignment in scheduled {
		let core_idx = core_assignment.core;
		let assignment = V0Assignment::new(core_assignment.para_id);
		let pe = v1::ParasEntry::new(assignment, now);
		v1::add_to_claimqueue::<T>(core_idx, pe);
	}

	let parachains = paras::Pallet::<T>::parachains();
	let availability_cores = v0::AvailabilityCores::<T>::take();
	let mut new_availability_cores = Vec::new();

	for (core_index, core) in availability_cores.into_iter().enumerate() {
		let new_core = if let Some(core) = core {
			match core {
				v0::CoreOccupied::Parachain => CoreOccupied::Paras(ParasEntry::new(
					Assignment::new(parachains[core_index]),
					now,
				)),
				v0::CoreOccupied::Parathread(entry) =>
					CoreOccupied::Paras(ParasEntry::new(Assignment::new(entry.claim.0), now)),
			}
		} else {
			CoreOccupied::Free
		};

		new_availability_cores.push(new_core);
	}

	super::AvailabilityCores::<T>::set(new_availability_cores);

	// 2x as once for Scheduled and once for Claimqueue
	weight = weight.saturating_add(T::DbWeight::get().reads_writes(2 * sched_len, 2 * sched_len));
	// reading parachains + availability_cores, writing AvailabilityCores
	weight = weight.saturating_add(T::DbWeight::get().reads_writes(2, 1));
	// 2x kill
	weight = weight.saturating_add(T::DbWeight::get().writes(2));

	weight
}

fn migrate_assignment_paras_entry<T: crate::scheduler::Config>(
	core: CoreIndex,
	old: assignment_version::OldParasEntryType<T>,
) -> ParasEntryType<T> {
	let ParasEntry { assignment, availability_timeouts, ttl } = old;

	ParasEntry {
		assignment:
			<T::AssignmentProvider as AssignmentProvider<BlockNumberFor<T>>>::migrate_old_to_current(
				assignment, core,
			),
		availability_timeouts,
		ttl,
	}
}

// TODO: Tests!<|MERGE_RESOLUTION|>--- conflicted
+++ resolved
@@ -174,8 +174,8 @@
 	};
 	use frame_system::pallet_prelude::BlockNumberFor;
 
+	use crate::scheduler;
 	use super::*;
-<<<<<<< HEAD
 
 	#[storage_alias]
 	pub(crate) type ClaimQueue<T: Config> = StorageValue<
@@ -215,9 +215,6 @@
 			la_deque.push_back(Some(pe));
 		});
 	}
-=======
-	use crate::scheduler;
->>>>>>> 64effd0e
 
 	#[allow(deprecated)]
 	pub type MigrateToV1<T> = VersionedMigration<
@@ -235,7 +232,6 @@
 		fn on_runtime_upgrade() -> Weight {
 			let weight_consumed = migrate_to_v1::<T>();
 
-<<<<<<< HEAD
 				log::info!(target: crate::scheduler::LOG_TARGET, "Migrating para scheduler storage to v1");
 				StorageVersion::new(1).put::<Pallet<T>>();
 
@@ -244,11 +240,6 @@
 				log::warn!(target: crate::scheduler::LOG_TARGET, "Para scheduler v1 migration should be removed.");
 				T::DbWeight::get().reads(1)
 			}
-=======
-			log::info!(target: scheduler::LOG_TARGET, "Migrating para scheduler storage to v1");
-
-			weight_consumed
->>>>>>> 64effd0e
 		}
 
 		#[cfg(feature = "try-runtime")]
