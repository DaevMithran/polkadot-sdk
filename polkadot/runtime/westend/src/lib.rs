// Copyright (C) Parity Technologies (UK) Ltd.
// This file is part of Polkadot.

// Polkadot is free software: you can redistribute it and/or modify
// it under the terms of the GNU General Public License as published by
// the Free Software Foundation, either version 3 of the License, or
// (at your option) any later version.

// Polkadot is distributed in the hope that it will be useful,
// but WITHOUT ANY WARRANTY; without even the implied warranty of
// MERCHANTABILITY or FITNESS FOR A PARTICULAR PURPOSE.  See the
// GNU General Public License for more details.

// You should have received a copy of the GNU General Public License
// along with Polkadot.  If not, see <http://www.gnu.org/licenses/>.

//! The Westend runtime. This can be compiled with `#[no_std]`, ready for Wasm.

#![cfg_attr(not(feature = "std"), no_std)]
// `#[frame_support::runtime]!` does a lot of recursion and requires us to increase the limit.
#![recursion_limit = "512"]

use authority_discovery_primitives::AuthorityId as AuthorityDiscoveryId;
use beefy_primitives::{
	ecdsa_crypto::{AuthorityId as BeefyId, Signature as BeefySignature},
	mmr::{BeefyDataProvider, MmrLeafVersion},
};
use frame_election_provider_support::{
	bounds::ElectionBoundsBuilder, onchain, PageIndex, SequentialPhragmen,
};
use frame_support::{
	derive_impl,
	genesis_builder_helper::{build_state, get_preset},
	parameter_types,
	traits::{
		fungible::HoldConsideration, tokens::UnityOrOuterConversion, ConstU32, Contains, EitherOf,
		EitherOfDiverse, EverythingBut, FromContains, InstanceFilter, KeyOwnerProofSystem,
		LinearStoragePrice, ProcessMessage, ProcessMessageError, WithdrawReasons,
	},
	weights::{ConstantMultiplier, WeightMeter, WeightToFee as _},
	PalletId,
};
use frame_system::{EnsureRoot, EnsureSigned};
use pallet_grandpa::{fg_primitives, AuthorityId as GrandpaId};
use pallet_identity::legacy::IdentityInfo;
use pallet_session::historical as session_historical;
use pallet_transaction_payment::{FeeDetails, FungibleAdapter, RuntimeDispatchInfo};
use parity_scale_codec::{Decode, Encode, MaxEncodedLen};
use primitives::{
	slashing, AccountId, AccountIndex, ApprovalVotingParams, Balance, BlockNumber, CandidateEvent,
	CandidateHash, CommittedCandidateReceipt, CoreIndex, CoreState, DisputeState, ExecutorParams,
	GroupRotationInfo, Hash, Id as ParaId, InboundDownwardMessage, InboundHrmpMessage, Moment,
	NodeFeatures, Nonce, OccupiedCoreAssumption, PersistedValidationData, PvfCheckStatement,
	ScrapedOnChainVotes, SessionInfo, Signature, ValidationCode, ValidationCodeHash, ValidatorId,
	ValidatorIndex, ValidatorSignature, PARACHAIN_KEY_TYPE_ID,
};
use runtime_common::{
	assigned_slots, auctions, crowdloan,
	elections::OnChainAccuracy,
	identity_migrator, impl_runtime_weights,
	impls::{
		ContainsParts, LocatableAssetConverter, ToAuthor, VersionedLocatableAsset,
		VersionedLocationConverter,
	},
<<<<<<< HEAD
	paras_registrar, paras_sudo_wrapper, prod_or_fast, slots, BalanceToU256, BlockHashCount,
	BlockLength, CurrencyToVote, SlowAdjustingFeeUpdate, TargetIndex, U256ToBalance, VoterIndex,
=======
	paras_registrar, paras_sudo_wrapper, prod_or_fast, slots,
	traits::{Leaser, OnSwap},
	BalanceToU256, BlockHashCount, BlockLength, CurrencyToVote, SlowAdjustingFeeUpdate,
	U256ToBalance,
>>>>>>> 31dc8bb1
};
use runtime_parachains::{
	assigner_coretime as parachains_assigner_coretime,
	assigner_on_demand as parachains_assigner_on_demand, configuration as parachains_configuration,
	coretime, disputes as parachains_disputes,
	disputes::slashing as parachains_slashing,
	dmp as parachains_dmp, hrmp as parachains_hrmp, inclusion as parachains_inclusion,
	inclusion::{AggregateMessageOrigin, UmpQueueId},
	initializer as parachains_initializer, origin as parachains_origin, paras as parachains_paras,
	paras_inherent as parachains_paras_inherent, reward_points as parachains_reward_points,
	runtime_api_impl::{
		v10 as parachains_runtime_api_impl, vstaging as vstaging_parachains_runtime_api_impl,
	},
	scheduler as parachains_scheduler, session_info as parachains_session_info,
	shared as parachains_shared,
};
use scale_info::TypeInfo;
use sp_core::{ConstU8, OpaqueMetadata, RuntimeDebug, H256};
use sp_runtime::{
	create_runtime_str,
	curve::PiecewiseLinear,
	generic, impl_opaque_keys,
	traits::{
		BlakeTwo256, Block as BlockT, ConvertInto, Extrinsic as ExtrinsicT, IdentityLookup,
		Keccak256, OpaqueKeys, SaturatedConversion, Verify,
	},
	transaction_validity::{TransactionPriority, TransactionSource, TransactionValidity},
	ApplyExtrinsicResult, FixedU128, KeyTypeId, Perbill, Percent, Permill,
};
use sp_staking::SessionIndex;
use sp_std::{
	collections::{btree_map::BTreeMap, vec_deque::VecDeque},
	prelude::*,
};
#[cfg(any(feature = "std", test))]
use sp_version::NativeVersion;
use sp_version::RuntimeVersion;
use xcm::{
	latest::prelude::*, IntoVersion, VersionedAssetId, VersionedAssets, VersionedLocation,
	VersionedXcm,
};
use xcm_builder::PayOverXcm;

use xcm_fee_payment_runtime_api::Error as XcmPaymentApiError;

pub use frame_system::Call as SystemCall;
pub use pallet_balances::Call as BalancesCall;
pub use pallet_election_provider_multi_block::{
	self as pallet_epm_core,
	signed::{self as pallet_epm_signed},
	unsigned::{self as pallet_epm_unsigned, miner::Miner},
	verifier::{self as pallet_epm_verifier},
	Phase,
};
#[cfg(feature = "std")]
pub use pallet_staking::StakerStatus;
use pallet_staking::UseValidatorsMap;
pub use pallet_timestamp::Call as TimestampCall;
use sp_runtime::traits::Get;
#[cfg(any(feature = "std", test))]
pub use sp_runtime::BuildStorage;

/// Constant values used within the runtime.
use westend_runtime_constants::{currency::*, fee::*, system_parachain::BROKER_ID, time::*};

mod bag_thresholds;
mod weights;
pub mod xcm_config;

// Implemented types.
mod impls;
use impls::ToParachainIdentityReaper;

// Governance and configurations.
pub mod governance;
use governance::{
	pallet_custom_origins, AuctionAdmin, FellowshipAdmin, GeneralAdmin, LeaseAdmin, StakingAdmin,
	Treasurer, TreasurySpender,
};

#[cfg(test)]
mod tests;

impl_runtime_weights!(westend_runtime_constants);

// Make the WASM binary available.
#[cfg(feature = "std")]
include!(concat!(env!("OUT_DIR"), "/wasm_binary.rs"));

/// Runtime version (Westend).
#[sp_version::runtime_version]
pub const VERSION: RuntimeVersion = RuntimeVersion {
	spec_name: create_runtime_str!("westend"),
	impl_name: create_runtime_str!("parity-westend"),
	authoring_version: 2,
	spec_version: 1_010_000,
	impl_version: 0,
	apis: RUNTIME_API_VERSIONS,
	transaction_version: 24,
	state_version: 1,
};

/// The BABE epoch configuration at genesis.
pub const BABE_GENESIS_EPOCH_CONFIG: babe_primitives::BabeEpochConfiguration =
	babe_primitives::BabeEpochConfiguration {
		c: PRIMARY_PROBABILITY,
		allowed_slots: babe_primitives::AllowedSlots::PrimaryAndSecondaryVRFSlots,
	};

/// Native version.
#[cfg(any(feature = "std", test))]
pub fn native_version() -> NativeVersion {
	NativeVersion { runtime_version: VERSION, can_author_with: Default::default() }
}

/// A type to identify calls to the Identity pallet. These will be filtered to prevent invocation,
/// locking the state of the pallet and preventing further updates to identities and sub-identities.
/// The locked state will be the genesis state of a new system chain and then removed from the Relay
/// Chain.
pub struct IsIdentityCall;
impl Contains<RuntimeCall> for IsIdentityCall {
	fn contains(c: &RuntimeCall) -> bool {
		matches!(c, RuntimeCall::Identity(_))
	}
}

parameter_types! {
	pub const Version: RuntimeVersion = VERSION;
	pub const SS58Prefix: u8 = 42;
}

#[derive_impl(frame_system::config_preludes::RelayChainDefaultConfig)]
impl frame_system::Config for Runtime {
	type BaseCallFilter = EverythingBut<IsIdentityCall>;
	type BlockWeights = BlockWeights;
	type BlockLength = BlockLength;
	type Nonce = Nonce;
	type Hash = Hash;
	type AccountId = AccountId;
	type Block = Block;
	type BlockHashCount = BlockHashCount;
	type DbWeight = RocksDbWeight;
	type Version = Version;
	type AccountData = pallet_balances::AccountData<Balance>;
	type SystemWeightInfo = weights::frame_system::WeightInfo<Runtime>;
	type SS58Prefix = SS58Prefix;
	type MaxConsumers = frame_support::traits::ConstU32<16>;
}

parameter_types! {
	pub MaximumSchedulerWeight: frame_support::weights::Weight = Perbill::from_percent(80) *
		BlockWeights::get().max_block;
	pub const MaxScheduledPerBlock: u32 = 50;
	pub const NoPreimagePostponement: Option<u32> = Some(10);
}

impl pallet_scheduler::Config for Runtime {
	type RuntimeOrigin = RuntimeOrigin;
	type RuntimeEvent = RuntimeEvent;
	type PalletsOrigin = OriginCaller;
	type RuntimeCall = RuntimeCall;
	type MaximumWeight = MaximumSchedulerWeight;
	// The goal of having ScheduleOrigin include AuctionAdmin is to allow the auctions track of
	// OpenGov to schedule periodic auctions.
	type ScheduleOrigin = EitherOf<EnsureRoot<AccountId>, AuctionAdmin>;
	type MaxScheduledPerBlock = MaxScheduledPerBlock;
	type WeightInfo = weights::pallet_scheduler::WeightInfo<Runtime>;
	type OriginPrivilegeCmp = frame_support::traits::EqualPrivilegeOnly;
	type Preimages = Preimage;
}

parameter_types! {
	pub const PreimageBaseDeposit: Balance = deposit(2, 64);
	pub const PreimageByteDeposit: Balance = deposit(0, 1);
	pub const PreimageHoldReason: RuntimeHoldReason = RuntimeHoldReason::Preimage(pallet_preimage::HoldReason::Preimage);
}

impl pallet_preimage::Config for Runtime {
	type WeightInfo = weights::pallet_preimage::WeightInfo<Runtime>;
	type RuntimeEvent = RuntimeEvent;
	type Currency = Balances;
	type ManagerOrigin = EnsureRoot<AccountId>;
	type Consideration = HoldConsideration<
		AccountId,
		Balances,
		PreimageHoldReason,
		LinearStoragePrice<PreimageBaseDeposit, PreimageByteDeposit, Balance>,
	>;
}

parameter_types! {
	pub const EpochDuration: u64 = prod_or_fast!(
		EPOCH_DURATION_IN_SLOTS as u64,
		2 * MINUTES as u64
	);
	pub const ExpectedBlockTime: Moment = MILLISECS_PER_BLOCK;
	pub const ReportLongevity: u64 =
		BondingDuration::get() as u64 * SessionsPerEra::get() as u64 * EpochDuration::get();
}

impl pallet_babe::Config for Runtime {
	type EpochDuration = EpochDuration;
	type ExpectedBlockTime = ExpectedBlockTime;

	// session module is the trigger
	type EpochChangeTrigger = pallet_babe::ExternalTrigger;

	type DisabledValidators = Session;

	type WeightInfo = ();

	type MaxAuthorities = MaxAuthorities;
	type MaxNominators = MaxNominators;

	type KeyOwnerProof = sp_session::MembershipProof;

	type EquivocationReportSystem =
		pallet_babe::EquivocationReportSystem<Self, Offences, Historical, ReportLongevity>;
}

parameter_types! {
	pub const IndexDeposit: Balance = 100 * CENTS;
}

impl pallet_indices::Config for Runtime {
	type AccountIndex = AccountIndex;
	type Currency = Balances;
	type Deposit = IndexDeposit;
	type RuntimeEvent = RuntimeEvent;
	type WeightInfo = weights::pallet_indices::WeightInfo<Runtime>;
}

parameter_types! {
	pub const ExistentialDeposit: Balance = EXISTENTIAL_DEPOSIT;
	pub const MaxLocks: u32 = 50;
	pub const MaxReserves: u32 = 50;
}

impl pallet_balances::Config for Runtime {
	type Balance = Balance;
	type DustRemoval = ();
	type RuntimeEvent = RuntimeEvent;
	type ExistentialDeposit = ExistentialDeposit;
	type AccountStore = System;
	type MaxLocks = MaxLocks;
	type MaxReserves = MaxReserves;
	type ReserveIdentifier = [u8; 8];
	type WeightInfo = weights::pallet_balances::WeightInfo<Runtime>;
	type RuntimeHoldReason = RuntimeHoldReason;
	type RuntimeFreezeReason = RuntimeFreezeReason;
	type FreezeIdentifier = RuntimeFreezeReason;
	type MaxFreezes = ConstU32<1>;
}

parameter_types! {
	pub const BeefySetIdSessionEntries: u32 = BondingDuration::get() * SessionsPerEra::get();
}

impl pallet_beefy::Config for Runtime {
	type BeefyId = BeefyId;
	type MaxAuthorities = MaxAuthorities;
	type MaxNominators = MaxNominators;
	type MaxSetIdSessionEntries = BeefySetIdSessionEntries;
	type OnNewValidatorSet = BeefyMmrLeaf;
	type WeightInfo = ();
	type KeyOwnerProof = sp_session::MembershipProof;
	type EquivocationReportSystem =
		pallet_beefy::EquivocationReportSystem<Self, Offences, Historical, ReportLongevity>;
}

impl pallet_mmr::Config for Runtime {
	const INDEXING_PREFIX: &'static [u8] = mmr::INDEXING_PREFIX;
	type Hashing = Keccak256;
	type OnNewRoot = pallet_beefy_mmr::DepositBeefyDigest<Runtime>;
	type WeightInfo = ();
	type LeafData = pallet_beefy_mmr::Pallet<Runtime>;
	type BlockHashProvider = pallet_mmr::DefaultBlockHashProvider<Runtime>;
}

/// MMR helper types.
mod mmr {
	use super::Runtime;
	pub use pallet_mmr::primitives::*;

	pub type Leaf = <<Runtime as pallet_mmr::Config>::LeafData as LeafDataProvider>::LeafData;
	pub type Hashing = <Runtime as pallet_mmr::Config>::Hashing;
	pub type Hash = <Hashing as sp_runtime::traits::Hash>::Output;
}

parameter_types! {
	pub LeafVersion: MmrLeafVersion = MmrLeafVersion::new(0, 0);
}

/// A BEEFY data provider that merkelizes all the parachain heads at the current block
/// (sorted by their parachain id).
pub struct ParaHeadsRootProvider;
impl BeefyDataProvider<H256> for ParaHeadsRootProvider {
	fn extra_data() -> H256 {
		let mut para_heads: Vec<(u32, Vec<u8>)> = parachains_paras::Parachains::<Runtime>::get()
			.into_iter()
			.filter_map(|id| {
				parachains_paras::Heads::<Runtime>::get(&id).map(|head| (id.into(), head.0))
			})
			.collect();
		para_heads.sort_by_key(|k| k.0);
		binary_merkle_tree::merkle_root::<mmr::Hashing, _>(
			para_heads.into_iter().map(|pair| pair.encode()),
		)
		.into()
	}
}

impl pallet_beefy_mmr::Config for Runtime {
	type LeafVersion = LeafVersion;
	type BeefyAuthorityToMerkleLeaf = pallet_beefy_mmr::BeefyEcdsaToEthereum;
	type LeafExtra = H256;
	type BeefyDataProvider = ParaHeadsRootProvider;
}

parameter_types! {
	pub const TransactionByteFee: Balance = 10 * MILLICENTS;
	/// This value increases the priority of `Operational` transactions by adding
	/// a "virtual tip" that's equal to the `OperationalFeeMultiplier * final_fee`.
	pub const OperationalFeeMultiplier: u8 = 5;
}

impl pallet_transaction_payment::Config for Runtime {
	type RuntimeEvent = RuntimeEvent;
	type OnChargeTransaction = FungibleAdapter<Balances, ToAuthor<Runtime>>;
	type OperationalFeeMultiplier = OperationalFeeMultiplier;
	type WeightToFee = WeightToFee;
	type LengthToFee = ConstantMultiplier<Balance, TransactionByteFee>;
	type FeeMultiplierUpdate = SlowAdjustingFeeUpdate<Self>;
}

parameter_types! {
	pub const MinimumPeriod: u64 = SLOT_DURATION / 2;
}
impl pallet_timestamp::Config for Runtime {
	type Moment = u64;
	type OnTimestampSet = Babe;
	type MinimumPeriod = MinimumPeriod;
	type WeightInfo = weights::pallet_timestamp::WeightInfo<Runtime>;
}

impl pallet_authorship::Config for Runtime {
	type FindAuthor = pallet_session::FindAccountFromAuthorIndex<Self, Babe>;
	type EventHandler = Staking;
}

parameter_types! {
	pub const Period: BlockNumber = 10 * MINUTES;
	pub const Offset: BlockNumber = 0;
}

impl_opaque_keys! {
	pub struct SessionKeys {
		pub grandpa: Grandpa,
		pub babe: Babe,
		pub para_validator: Initializer,
		pub para_assignment: ParaSessionInfo,
		pub authority_discovery: AuthorityDiscovery,
		pub beefy: Beefy,
	}
}

impl pallet_session::Config for Runtime {
	type RuntimeEvent = RuntimeEvent;
	type ValidatorId = AccountId;
	type ValidatorIdOf = pallet_staking::StashOf<Self>;
	type ShouldEndSession = Babe;
	type NextSessionRotation = Babe;
	type SessionManager = pallet_session::historical::NoteHistoricalRoot<Self, Staking>;
	type SessionHandler = <SessionKeys as OpaqueKeys>::KeyTypeIdProviders;
	type Keys = SessionKeys;
	type WeightInfo = weights::pallet_session::WeightInfo<Runtime>;
}

impl pallet_session::historical::Config for Runtime {
	type FullIdentification = pallet_staking::Exposure<AccountId, Balance>;
	type FullIdentificationOf = pallet_staking::ExposureOf<Runtime>;
}

pub struct MaybeSignedPhase;

impl Get<u32> for MaybeSignedPhase {
	fn get() -> u32 {
		// 1 day = 4 eras -> 1 week = 28 eras. We want to disable signed phase once a week to test
		// the fallback unsigned phase is able to compute elections on Westend.
		if Staking::current_era().unwrap_or(1) % 28 == 0 {
			0
		} else {
			SignedPhase::get()
		}
	}
}

parameter_types! {
	// phase durations. 1/4 of the last session for each.
	pub SignedPhase: u32 = prod_or_fast!(
		EPOCH_DURATION_IN_SLOTS / 4,
		(1 * MINUTES).min(EpochDuration::get().saturated_into::<u32>() / 2)
	);
	pub UnsignedPhase: u32 = prod_or_fast!(
		EPOCH_DURATION_IN_SLOTS / 4,
		(1 * MINUTES).min(EpochDuration::get().saturated_into::<u32>() / 2)
	);

	pub SignedValidationPhase: BlockNumber = Pages::get();
	pub Lookhaead: BlockNumber = Pages::get();
	pub Pages: PageIndex = 3;
	pub MaxWinnersPerPage: u32 = 4;
	pub MaxBackersPerWinner: u32 = 16;

	pub VoterSnapshotPerBlock: VoterIndex = 4;
	pub TargetSnapshotPerBlock: TargetIndex = 8;
	pub ExportPhaseLimit: BlockNumber = (Pages::get() * 2u32).into();

	// signed config
	pub const SignedMaxSubmissions: u32 = 128;
	pub const SignedMaxRefunds: u32 = 128 / 4;
	pub const SignedFixedDeposit: Balance = deposit(2, 0);
	pub const SignedDepositIncreaseFactor: Percent = Percent::from_percent(10);
	pub const SignedDepositByte: Balance = deposit(0, 10) / 1024;
	// Each good submission will get 1 WND as reward
	pub SignedRewardBase: Balance = 1 * UNITS;

	// 1 hour session, 15 minutes unsigned phase, 4 offchain executions.
	pub OffchainRepeat: BlockNumber = UnsignedPhase::get() / 4;

	pub const MaxElectingVoters: u32 = 22_500;
	/// We take the top 22500 nominators as electing voters and all of the validators as electable
	/// targets. Whilst this is the case, we cannot and shall not increase the size of the
	/// validator intentions.
	pub ElectionBounds: frame_election_provider_support::bounds::ElectionBounds =
		ElectionBoundsBuilder::default().voters_count(MaxElectingVoters::get().into()).build();
	// Maximum winners that can be chosen as active validators
	pub const MaxActiveValidators: u32 = 1000;
}

frame_election_provider_support::generate_solution_type!(
	#[compact]
	pub struct NposCompactSolution16::<
		VoterIndex = VoterIndex,
		TargetIndex = TargetIndex,
		Accuracy = sp_runtime::PerU16,
		MaxVoters = MaxElectingVoters,
	>(16)
);

pub struct OnChainSeqPhragmen;
impl onchain::Config for OnChainSeqPhragmen {
	type System = Runtime;
	type Solver = SequentialPhragmen<AccountId, OnChainAccuracy>;
	type DataProvider = Staking;
	type Bounds = ElectionBounds;
	type MaxBackersPerWinner = MaxBackersPerWinner;
	type MaxWinnersPerPage = MaxWinnersPerPage;
	type WeightInfo = weights::frame_election_provider_support::WeightInfo<Runtime>;
}

impl pallet_epm_core::Config for Runtime {
	type RuntimeEvent = RuntimeEvent;
	type SignedPhase = SignedPhase;
	type UnsignedPhase = UnsignedPhase;
	type SignedValidationPhase = SignedValidationPhase;
	type Lookhaead = Lookhaead;
	type VoterSnapshotPerBlock = VoterSnapshotPerBlock;
	type TargetSnapshotPerBlock = TargetSnapshotPerBlock;
	type Pages = Pages;
	type ExportPhaseLimit = ExportPhaseLimit;
	type Solution = NposCompactSolution16;
	type Fallback = frame_election_provider_support::NoElection<(
		AccountId,
		BlockNumber,
		Staking,
		MaxWinnersPerPage,
		MaxBackersPerWinner,
	)>;
	type Verifier = ElectionVerifierPallet;
	type DataProvider = Staking;
}

parameter_types! {
	pub SolutionImprovementThreshold: Perbill = Perbill::zero();
}

impl pallet_epm_verifier::Config for Runtime {
	type RuntimeEvent = RuntimeEvent;
	type ForceOrigin = frame_system::EnsureRoot<AccountId>;
	type SolutionImprovementThreshold = SolutionImprovementThreshold;
	type MaxBackersPerWinner = MaxBackersPerWinner;
	type MaxWinnersPerPage = MaxWinnersPerPage;
	type SolutionDataProvider = ElectionSignedPallet;
	type WeightInfo = ();
}

parameter_types! {
	pub ElectionSubmissionDepositBase: Balance = 10;
	pub DepositPerPage: Balance = 1;
	pub Reward: Balance = 10;
	pub MaxSubmissions: u32 = 5;
}

impl pallet_epm_signed::Config for Runtime {
	type RuntimeEvent = RuntimeEvent;
	type Currency = Balances;
	type EstimateCallFee = TransactionPayment;
	type OnSlash = (); // burn
	type DepositBase = ConstDepositBase;
	type DepositPerPage = DepositPerPage;
	type Reward = Reward;
	type MaxSubmissions = MaxSubmissions;
	type RuntimeHoldReason = RuntimeHoldReason;
	type WeightInfo = ();
}

// TODO: move to impls
pub struct ConstDepositBase;
impl sp_runtime::traits::Convert<usize, Balance> for ConstDepositBase {
	fn convert(_a: usize) -> Balance {
		ElectionSubmissionDepositBase::get()
	}
}

parameter_types! {
	pub OffchainRepeatInterval: BlockNumber = 10;
	pub MinerTxPriority: u64 = 0;
	pub MinerSolutionMaxLength: u32 = 10;
	pub MinerSolutionMaxWeight: Weight = Default::default();
}

impl pallet_epm_unsigned::Config for Runtime {
	type RuntimeEvent = RuntimeEvent;
	type OffchainSolver = SequentialPhragmen<AccountId, sp_runtime::PerU16>;
	type OffchainRepeatInterval = OffchainRepeatInterval;
	type MinerTxPriority = MinerTxPriority;
	type MaxLength = MinerSolutionMaxLength;
	type MaxWeight = MinerSolutionMaxWeight;
	type WeightInfo = ();
}

parameter_types! {
	pub const BagThresholds: &'static [u64] = &bag_thresholds::THRESHOLDS;
}

type VoterBagsListInstance = pallet_bags_list::Instance1;
impl pallet_bags_list::Config<VoterBagsListInstance> for Runtime {
	type RuntimeEvent = RuntimeEvent;
	type ScoreProvider = Staking;
	type WeightInfo = weights::pallet_bags_list::WeightInfo<Runtime>;
	type BagThresholds = BagThresholds;
	type Score = sp_npos_elections::VoteWeight;
}

pallet_staking_reward_curve::build! {
	const REWARD_CURVE: PiecewiseLinear<'static> = curve!(
		min_inflation: 0_025_000,
		max_inflation: 0_100_000,
		ideal_stake: 0_500_000,
		falloff: 0_050_000,
		max_piece_count: 40,
		test_precision: 0_005_000,
	);
}

parameter_types! {
	// Six sessions in an era (6 hours).
	pub const SessionsPerEra: SessionIndex = prod_or_fast!(6, 1);
	// 2 eras for unbonding (12 hours).
	pub const BondingDuration: sp_staking::EraIndex = 2;
	// 1 era in which slashes can be cancelled (6 hours).
	pub const SlashDeferDuration: sp_staking::EraIndex = 1;
	pub const RewardCurve: &'static PiecewiseLinear<'static> = &REWARD_CURVE;
	pub const MaxExposurePageSize: u32 = 64;
	// Note: this is not really correct as Max Nominators is (MaxExposurePageSize * page_count) but
	// this is an unbounded number. We just set it to a reasonably high value, 1 full page
	// of nominators.
	pub const MaxNominators: u32 = 64;
	pub const MaxNominations: u32 = <NposCompactSolution16 as frame_election_provider_support::NposSolution>::LIMIT as u32;
	pub const MaxControllersInDeprecationBatch: u32 = 751;
	pub const MaxValidatorSet: u32 = 500;
}

impl pallet_staking::Config for Runtime {
	type Currency = Balances;
	type CurrencyBalance = Balance;
	type UnixTime = Timestamp;
	type CurrencyToVote = CurrencyToVote;
	type RewardRemainder = ();
	type RuntimeEvent = RuntimeEvent;
	type Slash = ();
	type Reward = ();
	type SessionsPerEra = SessionsPerEra;
	type BondingDuration = BondingDuration;
	type SlashDeferDuration = SlashDeferDuration;
	type AdminOrigin = EitherOf<EnsureRoot<AccountId>, StakingAdmin>;
	type SessionInterface = Self;
	type EraPayout = pallet_staking::ConvertCurve<RewardCurve>;
	type MaxExposurePageSize = MaxExposurePageSize;
<<<<<<< HEAD
	type MaxValidatorSet = MaxValidatorSet;
	type OffendingValidatorsThreshold = OffendingValidatorsThreshold;
=======
>>>>>>> 31dc8bb1
	type NextNewSession = Session;
	type ElectionProvider = ElectionProviderMultiBlock;
	type GenesisElectionProvider = onchain::OnChainExecution<OnChainSeqPhragmen>;
	type VoterList = VoterList;
	type TargetList = UseValidatorsMap<Self>;
	type NominationsQuota = pallet_staking::FixedNominationsQuota<{ MaxNominations::get() }>;
	type MaxUnlockingChunks = frame_support::traits::ConstU32<32>;
	type HistoryDepth = frame_support::traits::ConstU32<84>;
	type MaxControllersInDeprecationBatch = MaxControllersInDeprecationBatch;
	type BenchmarkingConfig = runtime_common::StakingBenchmarkingConfig;
	type EventListeners = NominationPools;
	type WeightInfo = weights::pallet_staking::WeightInfo<Runtime>;
	type DisablingStrategy = pallet_staking::UpToLimitDisablingStrategy;
}

impl pallet_fast_unstake::Config for Runtime {
	type RuntimeEvent = RuntimeEvent;
	type Currency = Balances;
	type BatchSize = frame_support::traits::ConstU32<64>;
	type Deposit = frame_support::traits::ConstU128<{ UNITS }>;
	type ControlOrigin = EnsureRoot<AccountId>;
	type Staking = Staking;
	type MaxErasToCheckPerBlock = ConstU32<1>;
	type WeightInfo = weights::pallet_fast_unstake::WeightInfo<Runtime>;
}

parameter_types! {
	pub const ProposalBond: Permill = Permill::from_percent(5);
	pub const ProposalBondMinimum: Balance = 2000 * CENTS;
	pub const ProposalBondMaximum: Balance = 1 * GRAND;
	pub const SpendPeriod: BlockNumber = 6 * DAYS;
	pub const Burn: Permill = Permill::from_perthousand(2);
	pub const TreasuryPalletId: PalletId = PalletId(*b"py/trsry");
	pub const PayoutSpendPeriod: BlockNumber = 30 * DAYS;
	// The asset's interior location for the paying account. This is the Treasury
	// pallet instance (which sits at index 37).
	pub TreasuryInteriorLocation: InteriorLocation = PalletInstance(37).into();

	pub const TipCountdown: BlockNumber = 1 * DAYS;
	pub const TipFindersFee: Percent = Percent::from_percent(20);
	pub const TipReportDepositBase: Balance = 100 * CENTS;
	pub const DataDepositPerByte: Balance = 1 * CENTS;
	pub const MaxApprovals: u32 = 100;
	pub const MaxAuthorities: u32 = 100_000;
	pub const MaxKeys: u32 = 10_000;
	pub const MaxPeerInHeartbeats: u32 = 10_000;
	pub const MaxBalance: Balance = Balance::max_value();
}

impl pallet_treasury::Config for Runtime {
	type PalletId = TreasuryPalletId;
	type Currency = Balances;
	type ApproveOrigin = EitherOfDiverse<EnsureRoot<AccountId>, Treasurer>;
	type RejectOrigin = EitherOfDiverse<EnsureRoot<AccountId>, Treasurer>;
	type RuntimeEvent = RuntimeEvent;
	type OnSlash = Treasury;
	type ProposalBond = ProposalBond;
	type ProposalBondMinimum = ProposalBondMinimum;
	type ProposalBondMaximum = ProposalBondMaximum;
	type SpendPeriod = SpendPeriod;
	type Burn = Burn;
	type BurnDestination = ();
	type MaxApprovals = MaxApprovals;
	type WeightInfo = weights::pallet_treasury::WeightInfo<Runtime>;
	type SpendFunds = ();
	type SpendOrigin = TreasurySpender;
	type AssetKind = VersionedLocatableAsset;
	type Beneficiary = VersionedLocation;
	type BeneficiaryLookup = IdentityLookup<Self::Beneficiary>;
	type Paymaster = PayOverXcm<
		TreasuryInteriorLocation,
		crate::xcm_config::XcmRouter,
		crate::XcmPallet,
		ConstU32<{ 6 * HOURS }>,
		Self::Beneficiary,
		Self::AssetKind,
		LocatableAssetConverter,
		VersionedLocationConverter,
	>;
	type BalanceConverter = UnityOrOuterConversion<
		ContainsParts<
			FromContains<
				xcm_builder::IsChildSystemParachain<ParaId>,
				xcm_builder::IsParentsOnly<ConstU8<1>>,
			>,
		>,
		AssetRate,
	>;
	type PayoutPeriod = PayoutSpendPeriod;
	#[cfg(feature = "runtime-benchmarks")]
	type BenchmarkHelper = runtime_common::impls::benchmarks::TreasuryArguments;
}

impl pallet_offences::Config for Runtime {
	type RuntimeEvent = RuntimeEvent;
	type IdentificationTuple = pallet_session::historical::IdentificationTuple<Self>;
	type OnOffenceHandler = Staking;
}

impl pallet_authority_discovery::Config for Runtime {
	type MaxAuthorities = MaxAuthorities;
}

parameter_types! {
	pub const NposSolutionPriority: TransactionPriority = TransactionPriority::max_value() / 2;
}

parameter_types! {
	pub const MaxSetIdSessionEntries: u32 = BondingDuration::get() * SessionsPerEra::get();
}

impl pallet_grandpa::Config for Runtime {
	type RuntimeEvent = RuntimeEvent;

	type WeightInfo = ();
	type MaxAuthorities = MaxAuthorities;
	type MaxNominators = MaxNominators;
	type MaxSetIdSessionEntries = MaxSetIdSessionEntries;

	type KeyOwnerProof = sp_session::MembershipProof;

	type EquivocationReportSystem =
		pallet_grandpa::EquivocationReportSystem<Self, Offences, Historical, ReportLongevity>;
}

/// Submits a transaction with the node's public and signature type. Adheres to the signed extension
/// format of the chain.
impl<LocalCall> frame_system::offchain::CreateSignedTransaction<LocalCall> for Runtime
where
	RuntimeCall: From<LocalCall>,
{
	fn create_transaction<C: frame_system::offchain::AppCrypto<Self::Public, Self::Signature>>(
		call: RuntimeCall,
		public: <Signature as Verify>::Signer,
		account: AccountId,
		nonce: <Runtime as frame_system::Config>::Nonce,
	) -> Option<(RuntimeCall, <UncheckedExtrinsic as ExtrinsicT>::SignaturePayload)> {
		use sp_runtime::traits::StaticLookup;
		// take the biggest period possible.
		let period =
			BlockHashCount::get().checked_next_power_of_two().map(|c| c / 2).unwrap_or(2) as u64;

		let current_block = System::block_number()
			.saturated_into::<u64>()
			// The `System::block_number` is initialized with `n+1`,
			// so the actual block number is `n`.
			.saturating_sub(1);
		let tip = 0;
		let extra: SignedExtra = (
			frame_system::CheckNonZeroSender::<Runtime>::new(),
			frame_system::CheckSpecVersion::<Runtime>::new(),
			frame_system::CheckTxVersion::<Runtime>::new(),
			frame_system::CheckGenesis::<Runtime>::new(),
			frame_system::CheckMortality::<Runtime>::from(generic::Era::mortal(
				period,
				current_block,
			)),
			frame_system::CheckNonce::<Runtime>::from(nonce),
			frame_system::CheckWeight::<Runtime>::new(),
			pallet_transaction_payment::ChargeTransactionPayment::<Runtime>::from(tip),
		);
		let raw_payload = SignedPayload::new(call, extra)
			.map_err(|e| {
				log::warn!("Unable to create signed payload: {:?}", e);
			})
			.ok()?;
		let signature = raw_payload.using_encoded(|payload| C::sign(payload, public))?;
		let (call, extra, _) = raw_payload.deconstruct();
		let address = <Runtime as frame_system::Config>::Lookup::unlookup(account);
		Some((call, (address, signature, extra)))
	}
}

impl frame_system::offchain::SigningTypes for Runtime {
	type Public = <Signature as Verify>::Signer;
	type Signature = Signature;
}

impl<C> frame_system::offchain::SendTransactionTypes<C> for Runtime
where
	RuntimeCall: From<C>,
{
	type OverarchingCall = RuntimeCall;
	type Extrinsic = UncheckedExtrinsic;
}

parameter_types! {
	// Minimum 100 bytes/KSM deposited (1 CENT/byte)
	pub const BasicDeposit: Balance = 1000 * CENTS;       // 258 bytes on-chain
	pub const ByteDeposit: Balance = deposit(0, 1);
	pub const SubAccountDeposit: Balance = 200 * CENTS;   // 53 bytes on-chain
	pub const MaxSubAccounts: u32 = 100;
	pub const MaxAdditionalFields: u32 = 100;
	pub const MaxRegistrars: u32 = 20;
}

impl pallet_identity::Config for Runtime {
	type RuntimeEvent = RuntimeEvent;
	type Currency = Balances;
	type Slashed = ();
	type BasicDeposit = BasicDeposit;
	type ByteDeposit = ByteDeposit;
	type SubAccountDeposit = SubAccountDeposit;
	type MaxSubAccounts = MaxSubAccounts;
	type IdentityInformation = IdentityInfo<MaxAdditionalFields>;
	type MaxRegistrars = MaxRegistrars;
	type ForceOrigin = EitherOf<EnsureRoot<Self::AccountId>, GeneralAdmin>;
	type RegistrarOrigin = EitherOf<EnsureRoot<Self::AccountId>, GeneralAdmin>;
	type OffchainSignature = Signature;
	type SigningPublicKey = <Signature as Verify>::Signer;
	type UsernameAuthorityOrigin = EnsureRoot<Self::AccountId>;
	type PendingUsernameExpiration = ConstU32<{ 7 * DAYS }>;
	type MaxSuffixLength = ConstU32<7>;
	type MaxUsernameLength = ConstU32<32>;
	type WeightInfo = weights::pallet_identity::WeightInfo<Runtime>;
}

impl pallet_utility::Config for Runtime {
	type RuntimeEvent = RuntimeEvent;
	type RuntimeCall = RuntimeCall;
	type PalletsOrigin = OriginCaller;
	type WeightInfo = weights::pallet_utility::WeightInfo<Runtime>;
}

parameter_types! {
	// One storage item; key size is 32; value is size 4+4+16+32 bytes = 56 bytes.
	pub const DepositBase: Balance = deposit(1, 88);
	// Additional storage item size of 32 bytes.
	pub const DepositFactor: Balance = deposit(0, 32);
	pub const MaxSignatories: u32 = 100;
}

impl pallet_multisig::Config for Runtime {
	type RuntimeEvent = RuntimeEvent;
	type RuntimeCall = RuntimeCall;
	type Currency = Balances;
	type DepositBase = DepositBase;
	type DepositFactor = DepositFactor;
	type MaxSignatories = MaxSignatories;
	type WeightInfo = weights::pallet_multisig::WeightInfo<Runtime>;
}

parameter_types! {
	pub const ConfigDepositBase: Balance = 500 * CENTS;
	pub const FriendDepositFactor: Balance = 50 * CENTS;
	pub const MaxFriends: u16 = 9;
	pub const RecoveryDeposit: Balance = 500 * CENTS;
}

impl pallet_recovery::Config for Runtime {
	type RuntimeEvent = RuntimeEvent;
	type WeightInfo = ();
	type RuntimeCall = RuntimeCall;
	type Currency = Balances;
	type ConfigDepositBase = ConfigDepositBase;
	type FriendDepositFactor = FriendDepositFactor;
	type MaxFriends = MaxFriends;
	type RecoveryDeposit = RecoveryDeposit;
}

parameter_types! {
	pub const MinVestedTransfer: Balance = 100 * CENTS;
	pub UnvestedFundsAllowedWithdrawReasons: WithdrawReasons =
		WithdrawReasons::except(WithdrawReasons::TRANSFER | WithdrawReasons::RESERVE);
}

impl pallet_vesting::Config for Runtime {
	type RuntimeEvent = RuntimeEvent;
	type Currency = Balances;
	type BlockNumberToBalance = ConvertInto;
	type MinVestedTransfer = MinVestedTransfer;
	type WeightInfo = weights::pallet_vesting::WeightInfo<Runtime>;
	type UnvestedFundsAllowedWithdrawReasons = UnvestedFundsAllowedWithdrawReasons;
	type BlockNumberProvider = System;
	const MAX_VESTING_SCHEDULES: u32 = 28;
}

impl pallet_sudo::Config for Runtime {
	type RuntimeEvent = RuntimeEvent;
	type RuntimeCall = RuntimeCall;
	type WeightInfo = weights::pallet_sudo::WeightInfo<Runtime>;
}

parameter_types! {
	// One storage item; key size 32, value size 8; .
	pub const ProxyDepositBase: Balance = deposit(1, 8);
	// Additional storage item size of 33 bytes.
	pub const ProxyDepositFactor: Balance = deposit(0, 33);
	pub const MaxProxies: u16 = 32;
	pub const AnnouncementDepositBase: Balance = deposit(1, 8);
	pub const AnnouncementDepositFactor: Balance = deposit(0, 66);
	pub const MaxPending: u16 = 32;
}

/// The type used to represent the kinds of proxying allowed.
#[derive(
	Copy,
	Clone,
	Eq,
	PartialEq,
	Ord,
	PartialOrd,
	Encode,
	Decode,
	RuntimeDebug,
	MaxEncodedLen,
	TypeInfo,
)]
pub enum ProxyType {
	Any,
	NonTransfer,
	Governance,
	Staking,
	SudoBalances,
	IdentityJudgement,
	CancelProxy,
	Auction,
	NominationPools,
}
impl Default for ProxyType {
	fn default() -> Self {
		Self::Any
	}
}
impl InstanceFilter<RuntimeCall> for ProxyType {
	fn filter(&self, c: &RuntimeCall) -> bool {
		match self {
			ProxyType::Any => true,
			ProxyType::NonTransfer => matches!(
				c,
				RuntimeCall::System(..) |
				RuntimeCall::Babe(..) |
				RuntimeCall::Timestamp(..) |
				RuntimeCall::Indices(pallet_indices::Call::claim{..}) |
				RuntimeCall::Indices(pallet_indices::Call::free{..}) |
				RuntimeCall::Indices(pallet_indices::Call::freeze{..}) |
				// Specifically omitting Indices `transfer`, `force_transfer`
				// Specifically omitting the entire Balances pallet
				RuntimeCall::Staking(..) |
				RuntimeCall::Session(..) |
				RuntimeCall::Grandpa(..) |
				RuntimeCall::Utility(..) |
				RuntimeCall::Identity(..) |
				RuntimeCall::ConvictionVoting(..) |
				RuntimeCall::Referenda(..) |
				RuntimeCall::Whitelist(..) |
				RuntimeCall::Recovery(pallet_recovery::Call::as_recovered{..}) |
				RuntimeCall::Recovery(pallet_recovery::Call::vouch_recovery{..}) |
				RuntimeCall::Recovery(pallet_recovery::Call::claim_recovery{..}) |
				RuntimeCall::Recovery(pallet_recovery::Call::close_recovery{..}) |
				RuntimeCall::Recovery(pallet_recovery::Call::remove_recovery{..}) |
				RuntimeCall::Recovery(pallet_recovery::Call::cancel_recovered{..}) |
				// Specifically omitting Recovery `create_recovery`, `initiate_recovery`
				RuntimeCall::Vesting(pallet_vesting::Call::vest{..}) |
				RuntimeCall::Vesting(pallet_vesting::Call::vest_other{..}) |
				// Specifically omitting Vesting `vested_transfer`, and `force_vested_transfer`
				RuntimeCall::Scheduler(..) |
				// Specifically omitting Sudo pallet
				RuntimeCall::Proxy(..) |
				RuntimeCall::Multisig(..) |
				RuntimeCall::Registrar(paras_registrar::Call::register{..}) |
				RuntimeCall::Registrar(paras_registrar::Call::deregister{..}) |
				// Specifically omitting Registrar `swap`
				RuntimeCall::Registrar(paras_registrar::Call::reserve{..}) |
				RuntimeCall::Crowdloan(..) |
				RuntimeCall::Slots(..) |
				RuntimeCall::Auctions(..) | // Specifically omitting the entire XCM Pallet
				RuntimeCall::VoterList(..) |
				RuntimeCall::NominationPools(..) |
				RuntimeCall::FastUnstake(..)
			),
			ProxyType::Staking => {
				matches!(
					c,
					RuntimeCall::Staking(..) |
						RuntimeCall::Session(..) | RuntimeCall::Utility(..) |
						RuntimeCall::FastUnstake(..) |
						RuntimeCall::VoterList(..) |
						RuntimeCall::NominationPools(..)
				)
			},
			ProxyType::NominationPools => {
				matches!(c, RuntimeCall::NominationPools(..) | RuntimeCall::Utility(..))
			},
			ProxyType::SudoBalances => match c {
				RuntimeCall::Sudo(pallet_sudo::Call::sudo { call: ref x }) => {
					matches!(x.as_ref(), &RuntimeCall::Balances(..))
				},
				RuntimeCall::Utility(..) => true,
				_ => false,
			},
			ProxyType::Governance => matches!(
				c,
				// OpenGov calls
				RuntimeCall::ConvictionVoting(..) |
					RuntimeCall::Referenda(..) |
					RuntimeCall::Whitelist(..)
			),
			ProxyType::IdentityJudgement => matches!(
				c,
				RuntimeCall::Identity(pallet_identity::Call::provide_judgement { .. }) |
					RuntimeCall::Utility(..)
			),
			ProxyType::CancelProxy => {
				matches!(c, RuntimeCall::Proxy(pallet_proxy::Call::reject_announcement { .. }))
			},
			ProxyType::Auction => matches!(
				c,
				RuntimeCall::Auctions(..) |
					RuntimeCall::Crowdloan(..) |
					RuntimeCall::Registrar(..) |
					RuntimeCall::Slots(..)
			),
		}
	}
	fn is_superset(&self, o: &Self) -> bool {
		match (self, o) {
			(x, y) if x == y => true,
			(ProxyType::Any, _) => true,
			(_, ProxyType::Any) => false,
			(ProxyType::NonTransfer, _) => true,
			_ => false,
		}
	}
}

impl pallet_proxy::Config for Runtime {
	type RuntimeEvent = RuntimeEvent;
	type RuntimeCall = RuntimeCall;
	type Currency = Balances;
	type ProxyType = ProxyType;
	type ProxyDepositBase = ProxyDepositBase;
	type ProxyDepositFactor = ProxyDepositFactor;
	type MaxProxies = MaxProxies;
	type WeightInfo = weights::pallet_proxy::WeightInfo<Runtime>;
	type MaxPending = MaxPending;
	type CallHasher = BlakeTwo256;
	type AnnouncementDepositBase = AnnouncementDepositBase;
	type AnnouncementDepositFactor = AnnouncementDepositFactor;
}

impl parachains_origin::Config for Runtime {}

impl parachains_configuration::Config for Runtime {
	type WeightInfo = weights::runtime_parachains_configuration::WeightInfo<Runtime>;
}

impl parachains_shared::Config for Runtime {
	type DisabledValidators = Session;
}

impl parachains_session_info::Config for Runtime {
	type ValidatorSet = Historical;
}

impl parachains_inclusion::Config for Runtime {
	type RuntimeEvent = RuntimeEvent;
	type DisputesHandler = ParasDisputes;
	type RewardValidators = parachains_reward_points::RewardValidatorsWithEraPoints<Runtime>;
	type MessageQueue = MessageQueue;
	type WeightInfo = weights::runtime_parachains_inclusion::WeightInfo<Runtime>;
}

parameter_types! {
	pub const ParasUnsignedPriority: TransactionPriority = TransactionPriority::max_value();
}

impl parachains_paras::Config for Runtime {
	type RuntimeEvent = RuntimeEvent;
	type WeightInfo = weights::runtime_parachains_paras::WeightInfo<Runtime>;
	type UnsignedPriority = ParasUnsignedPriority;
	type QueueFootprinter = ParaInclusion;
	type NextSessionRotation = Babe;
	type OnNewHead = ();
	type AssignCoretime = CoretimeAssignmentProvider;
}

parameter_types! {
	/// Amount of weight that can be spent per block to service messages.
	///
	/// # WARNING
	///
	/// This is not a good value for para-chains since the `Scheduler` already uses up to 80% block weight.
	pub MessageQueueServiceWeight: Weight = Perbill::from_percent(20) * BlockWeights::get().max_block;
	pub const MessageQueueHeapSize: u32 = 128 * 1024;
	pub const MessageQueueMaxStale: u32 = 48;
}

/// Message processor to handle any messages that were enqueued into the `MessageQueue` pallet.
pub struct MessageProcessor;
impl ProcessMessage for MessageProcessor {
	type Origin = AggregateMessageOrigin;

	fn process_message(
		message: &[u8],
		origin: Self::Origin,
		meter: &mut WeightMeter,
		id: &mut [u8; 32],
	) -> Result<bool, ProcessMessageError> {
		let para = match origin {
			AggregateMessageOrigin::Ump(UmpQueueId::Para(para)) => para,
		};
		xcm_builder::ProcessXcmMessage::<
			Junction,
			xcm_executor::XcmExecutor<xcm_config::XcmConfig>,
			RuntimeCall,
		>::process_message(message, Junction::Parachain(para.into()), meter, id)
	}
}

impl pallet_message_queue::Config for Runtime {
	type RuntimeEvent = RuntimeEvent;
	type Size = u32;
	type HeapSize = MessageQueueHeapSize;
	type MaxStale = MessageQueueMaxStale;
	type ServiceWeight = MessageQueueServiceWeight;
	type IdleMaxServiceWeight = MessageQueueServiceWeight;
	#[cfg(not(feature = "runtime-benchmarks"))]
	type MessageProcessor = MessageProcessor;
	#[cfg(feature = "runtime-benchmarks")]
	type MessageProcessor =
		pallet_message_queue::mock_helpers::NoopMessageProcessor<AggregateMessageOrigin>;
	type QueueChangeHandler = ParaInclusion;
	type QueuePausedQuery = ();
	type WeightInfo = weights::pallet_message_queue::WeightInfo<Runtime>;
}

impl parachains_dmp::Config for Runtime {}

parameter_types! {
	pub const DefaultChannelSizeAndCapacityWithSystem: (u32, u32) = (4096, 4);
}

impl parachains_hrmp::Config for Runtime {
	type RuntimeOrigin = RuntimeOrigin;
	type RuntimeEvent = RuntimeEvent;
	type ChannelManager = EnsureRoot<AccountId>;
	type Currency = Balances;
	type DefaultChannelSizeAndCapacityWithSystem = DefaultChannelSizeAndCapacityWithSystem;
	type WeightInfo = weights::runtime_parachains_hrmp::WeightInfo<Self>;
}

impl parachains_paras_inherent::Config for Runtime {
	type WeightInfo = weights::runtime_parachains_paras_inherent::WeightInfo<Runtime>;
}

impl parachains_scheduler::Config for Runtime {
	// If you change this, make sure the `Assignment` type of the new provider is binary compatible,
	// otherwise provide a migration.
	type AssignmentProvider = CoretimeAssignmentProvider;
}

parameter_types! {
	pub const BrokerId: u32 = BROKER_ID;
	pub MaxXcmTransactWeight: Weight = Weight::from_parts(200_000_000, 20_000);
}

impl coretime::Config for Runtime {
	type RuntimeOrigin = RuntimeOrigin;
	type RuntimeEvent = RuntimeEvent;
	type Currency = Balances;
	type BrokerId = BrokerId;
	type WeightInfo = weights::runtime_parachains_coretime::WeightInfo<Runtime>;
	type SendXcm = crate::xcm_config::XcmRouter;
	type MaxXcmTransactWeight = MaxXcmTransactWeight;
}

parameter_types! {
	pub const OnDemandTrafficDefaultValue: FixedU128 = FixedU128::from_u32(1);
}

impl parachains_assigner_on_demand::Config for Runtime {
	type RuntimeEvent = RuntimeEvent;
	type Currency = Balances;
	type TrafficDefaultValue = OnDemandTrafficDefaultValue;
	type WeightInfo = weights::runtime_parachains_assigner_on_demand::WeightInfo<Runtime>;
}

impl parachains_assigner_coretime::Config for Runtime {}

impl parachains_initializer::Config for Runtime {
	type Randomness = pallet_babe::RandomnessFromOneEpochAgo<Runtime>;
	type ForceOrigin = EnsureRoot<AccountId>;
	type WeightInfo = weights::runtime_parachains_initializer::WeightInfo<Runtime>;
	type CoretimeOnNewSession = Coretime;
}

impl paras_sudo_wrapper::Config for Runtime {}

parameter_types! {
	pub const PermanentSlotLeasePeriodLength: u32 = 26;
	pub const TemporarySlotLeasePeriodLength: u32 = 1;
	pub const MaxTemporarySlotPerLeasePeriod: u32 = 5;
}

impl assigned_slots::Config for Runtime {
	type RuntimeEvent = RuntimeEvent;
	type AssignSlotOrigin = EnsureRoot<AccountId>;
	type Leaser = Slots;
	type PermanentSlotLeasePeriodLength = PermanentSlotLeasePeriodLength;
	type TemporarySlotLeasePeriodLength = TemporarySlotLeasePeriodLength;
	type MaxTemporarySlotPerLeasePeriod = MaxTemporarySlotPerLeasePeriod;
	type WeightInfo = weights::runtime_common_assigned_slots::WeightInfo<Runtime>;
}

impl parachains_disputes::Config for Runtime {
	type RuntimeEvent = RuntimeEvent;
	type RewardValidators = parachains_reward_points::RewardValidatorsWithEraPoints<Runtime>;
	type SlashingHandler = parachains_slashing::SlashValidatorsForDisputes<ParasSlashing>;
	type WeightInfo = weights::runtime_parachains_disputes::WeightInfo<Runtime>;
}

impl parachains_slashing::Config for Runtime {
	type KeyOwnerProofSystem = Historical;
	type KeyOwnerProof =
		<Self::KeyOwnerProofSystem as KeyOwnerProofSystem<(KeyTypeId, ValidatorId)>>::Proof;
	type KeyOwnerIdentification = <Self::KeyOwnerProofSystem as KeyOwnerProofSystem<(
		KeyTypeId,
		ValidatorId,
	)>>::IdentificationTuple;
	type HandleReports = parachains_slashing::SlashingReportHandler<
		Self::KeyOwnerIdentification,
		Offences,
		ReportLongevity,
	>;
	type WeightInfo = weights::runtime_parachains_disputes_slashing::WeightInfo<Runtime>;
	type BenchmarkingConfig = parachains_slashing::BenchConfig<300>;
}

parameter_types! {
	pub const ParaDeposit: Balance = 2000 * CENTS;
	pub const RegistrarDataDepositPerByte: Balance = deposit(0, 1);
}

impl paras_registrar::Config for Runtime {
	type RuntimeOrigin = RuntimeOrigin;
	type RuntimeEvent = RuntimeEvent;
	type Currency = Balances;
	type OnSwap = (Crowdloan, Slots, SwapLeases);
	type ParaDeposit = ParaDeposit;
	type DataDepositPerByte = RegistrarDataDepositPerByte;
	type WeightInfo = weights::runtime_common_paras_registrar::WeightInfo<Runtime>;
}

parameter_types! {
	pub const LeasePeriod: BlockNumber = 28 * DAYS;
}

impl slots::Config for Runtime {
	type RuntimeEvent = RuntimeEvent;
	type Currency = Balances;
	type Registrar = Registrar;
	type LeasePeriod = LeasePeriod;
	type LeaseOffset = ();
	type ForceOrigin = EitherOf<EnsureRoot<Self::AccountId>, LeaseAdmin>;
	type WeightInfo = weights::runtime_common_slots::WeightInfo<Runtime>;
}

parameter_types! {
	pub const CrowdloanId: PalletId = PalletId(*b"py/cfund");
	pub const SubmissionDeposit: Balance = 100 * 100 * CENTS;
	pub const MinContribution: Balance = 100 * CENTS;
	pub const RemoveKeysLimit: u32 = 500;
	// Allow 32 bytes for an additional memo to a crowdloan.
	pub const MaxMemoLength: u8 = 32;
}

impl crowdloan::Config for Runtime {
	type RuntimeEvent = RuntimeEvent;
	type PalletId = CrowdloanId;
	type SubmissionDeposit = SubmissionDeposit;
	type MinContribution = MinContribution;
	type RemoveKeysLimit = RemoveKeysLimit;
	type Registrar = Registrar;
	type Auctioneer = Auctions;
	type MaxMemoLength = MaxMemoLength;
	type WeightInfo = weights::runtime_common_crowdloan::WeightInfo<Runtime>;
}

parameter_types! {
	// The average auction is 7 days long, so this will be 70% for ending period.
	// 5 Days = 72000 Blocks @ 6 sec per block
	pub const EndingPeriod: BlockNumber = 5 * DAYS;
	// ~ 1000 samples per day -> ~ 20 blocks per sample -> 2 minute samples
	pub const SampleLength: BlockNumber = 2 * MINUTES;
}

impl auctions::Config for Runtime {
	type RuntimeEvent = RuntimeEvent;
	type Leaser = Slots;
	type Registrar = Registrar;
	type EndingPeriod = EndingPeriod;
	type SampleLength = SampleLength;
	type Randomness = pallet_babe::RandomnessFromOneEpochAgo<Runtime>;
	type InitiateOrigin = EitherOf<EnsureRoot<Self::AccountId>, AuctionAdmin>;
	type WeightInfo = weights::runtime_common_auctions::WeightInfo<Runtime>;
}

impl identity_migrator::Config for Runtime {
	type RuntimeEvent = RuntimeEvent;
	type Reaper = EnsureSigned<AccountId>;
	type ReapIdentityHandler = ToParachainIdentityReaper<Runtime, Self::AccountId>;
	type WeightInfo = weights::runtime_common_identity_migrator::WeightInfo<Runtime>;
}

parameter_types! {
	pub const PoolsPalletId: PalletId = PalletId(*b"py/nopls");
	pub const MaxPointsToBalance: u8 = 10;
}

impl pallet_nomination_pools::Config for Runtime {
	type RuntimeEvent = RuntimeEvent;
	type WeightInfo = weights::pallet_nomination_pools::WeightInfo<Self>;
	type Currency = Balances;
	type RuntimeFreezeReason = RuntimeFreezeReason;
	type RewardCounter = FixedU128;
	type BalanceToU256 = BalanceToU256;
	type U256ToBalance = U256ToBalance;
	type Staking = Staking;
	type PostUnbondingPoolsWindow = ConstU32<4>;
	type MaxMetadataLen = ConstU32<256>;
	// we use the same number of allowed unlocking chunks as with staking.
	type MaxUnbonding = <Self as pallet_staking::Config>::MaxUnlockingChunks;
	type PalletId = PoolsPalletId;
	type MaxPointsToBalance = MaxPointsToBalance;
	type AdminOrigin = EitherOf<EnsureRoot<AccountId>, StakingAdmin>;
}

impl pallet_root_testing::Config for Runtime {
	type RuntimeEvent = RuntimeEvent;
}

parameter_types! {
	// The deposit configuration for the singed migration. Specially if you want to allow any signed account to do the migration (see `SignedFilter`, these deposits should be high)
	pub const MigrationSignedDepositPerItem: Balance = 1 * CENTS;
	pub const MigrationSignedDepositBase: Balance = 20 * CENTS * 100;
	pub const MigrationMaxKeyLen: u32 = 512;
}

impl pallet_asset_rate::Config for Runtime {
	type WeightInfo = weights::pallet_asset_rate::WeightInfo<Runtime>;
	type RuntimeEvent = RuntimeEvent;
	type CreateOrigin = EnsureRoot<AccountId>;
	type RemoveOrigin = EnsureRoot<AccountId>;
	type UpdateOrigin = EnsureRoot<AccountId>;
	type Currency = Balances;
	type AssetKind = <Runtime as pallet_treasury::Config>::AssetKind;
	#[cfg(feature = "runtime-benchmarks")]
	type BenchmarkHelper = runtime_common::impls::benchmarks::AssetRateArguments;
}

<<<<<<< HEAD
construct_runtime! {
	pub enum Runtime
	{
		// Basic stuff; balances is uncallable initially.
		System: frame_system = 0,

		// Babe must be before session.
		Babe: pallet_babe = 1,

		Timestamp: pallet_timestamp = 2,
		Indices: pallet_indices = 3,
		Balances: pallet_balances = 4,
		TransactionPayment: pallet_transaction_payment = 26,

		// Consensus support.
		// Authorship must be before session in order to note author in the correct session and era.
		Authorship: pallet_authorship = 5,
		Staking: pallet_staking = 6,
		Offences: pallet_offences = 7,
		Historical: session_historical = 27,

		Session: pallet_session = 8,
		Grandpa: pallet_grandpa = 10,
		AuthorityDiscovery: pallet_authority_discovery = 12,

		// Utility module.
		Utility: pallet_utility = 16,

		// Less simple identity module.
		Identity: pallet_identity = 17,

		// Social recovery module.
		Recovery: pallet_recovery = 18,

		// Vesting. Usable initially, but removed once all vesting is finished.
		Vesting: pallet_vesting = 19,

		// System scheduler.
		Scheduler: pallet_scheduler = 20,

		// Preimage registrar.
		Preimage: pallet_preimage = 28,

		// Sudo.
		Sudo: pallet_sudo = 21,

		// Proxy module. Late addition.
		Proxy: pallet_proxy = 22,

		// Multisig module. Late addition.
		Multisig: pallet_multisig = 23,

		// Election provider core pallet and sub-pallets. Note: order matters.
		ElectionProviderMultiBlock: pallet_epm_core = 70,
		ElectionVerifierPallet: pallet_epm_verifier = 71,
		ElectionSignedPallet: pallet_epm_signed = 72,
		ElectionUnsignedPallet: pallet_epm_unsigned = 73,

		// Provides a semi-sorted list of nominators for staking.
		VoterList: pallet_bags_list::<Instance1> = 25,

		// Nomination pools for staking.
		NominationPools: pallet_nomination_pools = 29,

		// Fast unstake pallet: extension to staking.
		FastUnstake: pallet_fast_unstake = 30,

		// OpenGov
		ConvictionVoting: pallet_conviction_voting = 31,
		Referenda: pallet_referenda = 32,
		Origins: pallet_custom_origins = 35,
		Whitelist: pallet_whitelist = 36,

		// Treasury
		Treasury: pallet_treasury = 37,

		// Parachains pallets. Start indices at 40 to leave room.
		ParachainsOrigin: parachains_origin = 41,
		Configuration: parachains_configuration = 42,
		ParasShared: parachains_shared = 43,
		ParaInclusion: parachains_inclusion = 44,
		ParaInherent: parachains_paras_inherent = 45,
		ParaScheduler: parachains_scheduler = 46,
		Paras: parachains_paras = 47,
		Initializer: parachains_initializer = 48,
		Dmp: parachains_dmp = 49,
		// RIP Ump 50
		Hrmp: parachains_hrmp = 51,
		ParaSessionInfo: parachains_session_info = 52,
		ParasDisputes: parachains_disputes = 53,
		ParasSlashing: parachains_slashing = 54,
		ParachainsAssignmentProvider: parachains_assigner_parachains = 55,

		// Parachain Onboarding Pallets. Start indices at 60 to leave room.
		Registrar: paras_registrar = 60,
		Slots: slots = 61,
		ParasSudoWrapper: paras_sudo_wrapper = 62,
		Auctions: auctions = 63,
		Crowdloan: crowdloan = 64,
		AssignedSlots: assigned_slots = 65,

		// Pallet for sending XCM.
		XcmPallet: pallet_xcm = 99,

		// Generalized message queue
		MessageQueue: pallet_message_queue = 100,

		// Asset rate.
		AssetRate: pallet_asset_rate = 101,

		// Root testing pallet.
		RootTesting: pallet_root_testing = 102,

		// BEEFY Bridges support.
		Beefy: pallet_beefy = 200,
		// MMR leaf construction must be after session in order to have a leaf's next_auth_set
		// refer to block<N>. See issue polkadot-fellows/runtimes#160 for details.
		Mmr: pallet_mmr = 201,
		BeefyMmrLeaf: pallet_beefy_mmr = 202,

		// Pallet for migrating Identity to a parachain. To be removed post-migration.
		IdentityMigrator: identity_migrator = 248,
=======
// Notify `coretime` pallet when a lease swap occurs
pub struct SwapLeases;
impl OnSwap for SwapLeases {
	fn on_swap(one: ParaId, other: ParaId) {
		coretime::Pallet::<Runtime>::on_legacy_lease_swap(one, other);
>>>>>>> 31dc8bb1
	}
}

#[frame_support::runtime(legacy_ordering)]
mod runtime {
	#[runtime::runtime]
	#[runtime::derive(
		RuntimeCall,
		RuntimeEvent,
		RuntimeError,
		RuntimeOrigin,
		RuntimeFreezeReason,
		RuntimeHoldReason,
		RuntimeSlashReason,
		RuntimeLockId,
		RuntimeTask
	)]
	pub struct Runtime;

	// Basic stuff; balances is uncallable initially.
	#[runtime::pallet_index(0)]
	pub type System = frame_system;

	// Babe must be before session.
	#[runtime::pallet_index(1)]
	pub type Babe = pallet_babe;

	#[runtime::pallet_index(2)]
	pub type Timestamp = pallet_timestamp;
	#[runtime::pallet_index(3)]
	pub type Indices = pallet_indices;
	#[runtime::pallet_index(4)]
	pub type Balances = pallet_balances;
	#[runtime::pallet_index(26)]
	pub type TransactionPayment = pallet_transaction_payment;

	// Consensus support.
	// Authorship must be before session in order to note author in the correct session and era.
	#[runtime::pallet_index(5)]
	pub type Authorship = pallet_authorship;
	#[runtime::pallet_index(6)]
	pub type Staking = pallet_staking;
	#[runtime::pallet_index(7)]
	pub type Offences = pallet_offences;
	#[runtime::pallet_index(27)]
	pub type Historical = session_historical;

	#[runtime::pallet_index(8)]
	pub type Session = pallet_session;
	#[runtime::pallet_index(10)]
	pub type Grandpa = pallet_grandpa;
	#[runtime::pallet_index(12)]
	pub type AuthorityDiscovery = pallet_authority_discovery;

	// Utility module.
	#[runtime::pallet_index(16)]
	pub type Utility = pallet_utility;

	// Less simple identity module.
	#[runtime::pallet_index(17)]
	pub type Identity = pallet_identity;

	// Social recovery module.
	#[runtime::pallet_index(18)]
	pub type Recovery = pallet_recovery;

	// Vesting. Usable initially, but removed once all vesting is finished.
	#[runtime::pallet_index(19)]
	pub type Vesting = pallet_vesting;

	// System scheduler.
	#[runtime::pallet_index(20)]
	pub type Scheduler = pallet_scheduler;

	// Preimage registrar.
	#[runtime::pallet_index(28)]
	pub type Preimage = pallet_preimage;

	// Sudo.
	#[runtime::pallet_index(21)]
	pub type Sudo = pallet_sudo;

	// Proxy module. Late addition.
	#[runtime::pallet_index(22)]
	pub type Proxy = pallet_proxy;

	// Multisig module. Late addition.
	#[runtime::pallet_index(23)]
	pub type Multisig = pallet_multisig;

	// Election pallet. Only works with staking, but placed here to maintain indices.
	#[runtime::pallet_index(24)]
	pub type ElectionProviderMultiPhase = pallet_election_provider_multi_phase;

	// Provides a semi-sorted list of nominators for staking.
	#[runtime::pallet_index(25)]
	pub type VoterList = pallet_bags_list<Instance1>;

	// Nomination pools for staking.
	#[runtime::pallet_index(29)]
	pub type NominationPools = pallet_nomination_pools;

	// Fast unstake pallet = extension to staking.
	#[runtime::pallet_index(30)]
	pub type FastUnstake = pallet_fast_unstake;

	// OpenGov
	#[runtime::pallet_index(31)]
	pub type ConvictionVoting = pallet_conviction_voting;
	#[runtime::pallet_index(32)]
	pub type Referenda = pallet_referenda;
	#[runtime::pallet_index(35)]
	pub type Origins = pallet_custom_origins;
	#[runtime::pallet_index(36)]
	pub type Whitelist = pallet_whitelist;

	// Treasury
	#[runtime::pallet_index(37)]
	pub type Treasury = pallet_treasury;

	// Parachains pallets. Start indices at 40 to leave room.
	#[runtime::pallet_index(41)]
	pub type ParachainsOrigin = parachains_origin;
	#[runtime::pallet_index(42)]
	pub type Configuration = parachains_configuration;
	#[runtime::pallet_index(43)]
	pub type ParasShared = parachains_shared;
	#[runtime::pallet_index(44)]
	pub type ParaInclusion = parachains_inclusion;
	#[runtime::pallet_index(45)]
	pub type ParaInherent = parachains_paras_inherent;
	#[runtime::pallet_index(46)]
	pub type ParaScheduler = parachains_scheduler;
	#[runtime::pallet_index(47)]
	pub type Paras = parachains_paras;
	#[runtime::pallet_index(48)]
	pub type Initializer = parachains_initializer;
	#[runtime::pallet_index(49)]
	pub type Dmp = parachains_dmp;
	// RIP Ump 50
	#[runtime::pallet_index(51)]
	pub type Hrmp = parachains_hrmp;
	#[runtime::pallet_index(52)]
	pub type ParaSessionInfo = parachains_session_info;
	#[runtime::pallet_index(53)]
	pub type ParasDisputes = parachains_disputes;
	#[runtime::pallet_index(54)]
	pub type ParasSlashing = parachains_slashing;
	#[runtime::pallet_index(56)]
	pub type OnDemandAssignmentProvider = parachains_assigner_on_demand;
	#[runtime::pallet_index(57)]
	pub type CoretimeAssignmentProvider = parachains_assigner_coretime;

	// Parachain Onboarding Pallets. Start indices at 60 to leave room.
	#[runtime::pallet_index(60)]
	pub type Registrar = paras_registrar;
	#[runtime::pallet_index(61)]
	pub type Slots = slots;
	#[runtime::pallet_index(62)]
	pub type ParasSudoWrapper = paras_sudo_wrapper;
	#[runtime::pallet_index(63)]
	pub type Auctions = auctions;
	#[runtime::pallet_index(64)]
	pub type Crowdloan = crowdloan;
	#[runtime::pallet_index(65)]
	pub type AssignedSlots = assigned_slots;
	#[runtime::pallet_index(66)]
	pub type Coretime = coretime;

	// Pallet for sending XCM.
	#[runtime::pallet_index(99)]
	pub type XcmPallet = pallet_xcm;

	// Generalized message queue
	#[runtime::pallet_index(100)]
	pub type MessageQueue = pallet_message_queue;

	// Asset rate.
	#[runtime::pallet_index(101)]
	pub type AssetRate = pallet_asset_rate;

	// Root testing pallet.
	#[runtime::pallet_index(102)]
	pub type RootTesting = pallet_root_testing;

	// BEEFY Bridges support.
	#[runtime::pallet_index(200)]
	pub type Beefy = pallet_beefy;
	// MMR leaf construction must be after session in order to have a leaf's next_auth_set
	// refer to block<N>. See issue polkadot-fellows/runtimes#160 for details.
	#[runtime::pallet_index(201)]
	pub type Mmr = pallet_mmr;
	#[runtime::pallet_index(202)]
	pub type BeefyMmrLeaf = pallet_beefy_mmr;

	// Pallet for migrating Identity to a parachain. To be removed post-migration.
	#[runtime::pallet_index(248)]
	pub type IdentityMigrator = identity_migrator;
}

/// The address format for describing accounts.
pub type Address = sp_runtime::MultiAddress<AccountId, ()>;
/// Block header type as expected by this runtime.
pub type Header = generic::Header<BlockNumber, BlakeTwo256>;
/// Block type as expected by this runtime.
pub type Block = generic::Block<Header, UncheckedExtrinsic>;
/// A Block signed with a Justification
pub type SignedBlock = generic::SignedBlock<Block>;
/// `BlockId` type as expected by this runtime.
pub type BlockId = generic::BlockId<Block>;
/// The `SignedExtension` to the basic transaction logic.
pub type SignedExtra = (
	frame_system::CheckNonZeroSender<Runtime>,
	frame_system::CheckSpecVersion<Runtime>,
	frame_system::CheckTxVersion<Runtime>,
	frame_system::CheckGenesis<Runtime>,
	frame_system::CheckMortality<Runtime>,
	frame_system::CheckNonce<Runtime>,
	frame_system::CheckWeight<Runtime>,
	pallet_transaction_payment::ChargeTransactionPayment<Runtime>,
);

pub struct NominationPoolsMigrationV4OldPallet;
impl Get<Perbill> for NominationPoolsMigrationV4OldPallet {
	fn get() -> Perbill {
		Perbill::from_percent(100)
	}
}

/// All migrations that will run on the next runtime upgrade.
///
/// This contains the combined migrations of the last 10 releases. It allows to skip runtime
/// upgrades in case governance decides to do so. THE ORDER IS IMPORTANT.
pub type Migrations = migrations::Unreleased;

/// The runtime migrations per release.
#[allow(deprecated, missing_docs)]
pub mod migrations {
	use super::*;

	pub struct GetLegacyLeaseImpl;
	impl coretime::migration::GetLegacyLease<BlockNumber> for GetLegacyLeaseImpl {
		fn get_parachain_lease_in_blocks(para: ParaId) -> Option<BlockNumber> {
			let now = frame_system::Pallet::<Runtime>::block_number();
			let lease = slots::Leases::<Runtime>::get(para);
			if lease.is_empty() {
				return None;
			}
			// Lease not yet started, ignore:
			if lease.iter().any(Option::is_none) {
				return None;
			}
			let (index, _) =
				<slots::Pallet<Runtime> as Leaser<BlockNumber>>::lease_period_index(now)?;
			Some(index.saturating_add(lease.len() as u32).saturating_mul(LeasePeriod::get()))
		}
	}

	/// Unreleased migrations. Add new ones here:
	pub type Unreleased = (pallet_staking::migrations::v15::MigrateV14ToV15<Runtime>,);
}

/// Unchecked extrinsic type as expected by this runtime.
pub type UncheckedExtrinsic =
	generic::UncheckedExtrinsic<Address, RuntimeCall, Signature, SignedExtra>;
/// Executive: handles dispatch to the various modules.
pub type Executive = frame_executive::Executive<
	Runtime,
	Block,
	frame_system::ChainContext<Runtime>,
	Runtime,
	AllPalletsWithSystem,
	Migrations,
>;
/// The payload being signed in transactions.
pub type SignedPayload = generic::SignedPayload<RuntimeCall, SignedExtra>;

#[cfg(feature = "runtime-benchmarks")]
mod benches {
	frame_benchmarking::define_benchmarks!(
		// Polkadot
		// NOTE: Make sure to prefix these with `runtime_common::` so
		// the that path resolves correctly in the generated file.
		[runtime_common::assigned_slots, AssignedSlots]
		[runtime_common::auctions, Auctions]
		[runtime_common::crowdloan, Crowdloan]
		[runtime_common::identity_migrator, IdentityMigrator]
		[runtime_common::paras_registrar, Registrar]
		[runtime_common::slots, Slots]
		[runtime_parachains::configuration, Configuration]
		[runtime_parachains::disputes, ParasDisputes]
		[runtime_parachains::disputes::slashing, ParasSlashing]
		[runtime_parachains::hrmp, Hrmp]
		[runtime_parachains::inclusion, ParaInclusion]
		[runtime_parachains::initializer, Initializer]
		[runtime_parachains::paras, Paras]
		[runtime_parachains::paras_inherent, ParaInherent]
		[runtime_parachains::assigner_on_demand, OnDemandAssignmentProvider]
		[runtime_parachains::coretime, Coretime]
		// Substrate
		[pallet_bags_list, VoterList]
		[pallet_balances, Balances]
		[pallet_conviction_voting, ConvictionVoting]
		[pallet_epm_core, ElectionProviderMultiBlock]
		[pallet_epm_verifier, ElectionVerifierPallet]
		[pallet_epm_signed, ElectionSignedPallet]
		[pallet_epm_unsigned, ElectionUnsignedPallet]
		[frame_election_provider_support, ElectionProviderBench::<Runtime>]
		[pallet_fast_unstake, FastUnstake]
		[pallet_identity, Identity]
		[pallet_indices, Indices]
		[pallet_message_queue, MessageQueue]
		[pallet_multisig, Multisig]
		[pallet_nomination_pools, NominationPoolsBench::<Runtime>]
		[pallet_offences, OffencesBench::<Runtime>]
		[pallet_preimage, Preimage]
		[pallet_proxy, Proxy]
		[pallet_recovery, Recovery]
		[pallet_referenda, Referenda]
		[pallet_scheduler, Scheduler]
		[pallet_session, SessionBench::<Runtime>]
		[pallet_staking, Staking]
		[pallet_sudo, Sudo]
		[frame_system, SystemBench::<Runtime>]
		[pallet_timestamp, Timestamp]
		[pallet_treasury, Treasury]
		[pallet_utility, Utility]
		[pallet_vesting, Vesting]
		[pallet_whitelist, Whitelist]
		[pallet_asset_rate, AssetRate]
		// XCM
		[pallet_xcm, PalletXcmExtrinsicsBenchmark::<Runtime>]
		// NOTE: Make sure you point to the individual modules below.
		[pallet_xcm_benchmarks::fungible, XcmBalances]
		[pallet_xcm_benchmarks::generic, XcmGeneric]
	);
}

sp_api::impl_runtime_apis! {
	impl sp_api::Core<Block> for Runtime {
		fn version() -> RuntimeVersion {
			VERSION
		}

		fn execute_block(block: Block) {
			Executive::execute_block(block);
		}

		fn initialize_block(header: &<Block as BlockT>::Header) -> sp_runtime::ExtrinsicInclusionMode {
			Executive::initialize_block(header)
		}
	}

	impl sp_api::Metadata<Block> for Runtime {
		fn metadata() -> OpaqueMetadata {
			OpaqueMetadata::new(Runtime::metadata().into())
		}

		fn metadata_at_version(version: u32) -> Option<OpaqueMetadata> {
			Runtime::metadata_at_version(version)
		}

		fn metadata_versions() -> sp_std::vec::Vec<u32> {
			Runtime::metadata_versions()
		}
	}

	impl block_builder_api::BlockBuilder<Block> for Runtime {
		fn apply_extrinsic(extrinsic: <Block as BlockT>::Extrinsic) -> ApplyExtrinsicResult {
			Executive::apply_extrinsic(extrinsic)
		}

		fn finalize_block() -> <Block as BlockT>::Header {
			Executive::finalize_block()
		}

		fn inherent_extrinsics(data: inherents::InherentData) -> Vec<<Block as BlockT>::Extrinsic> {
			data.create_extrinsics()
		}

		fn check_inherents(
			block: Block,
			data: inherents::InherentData,
		) -> inherents::CheckInherentsResult {
			data.check_extrinsics(&block)
		}
	}

	impl tx_pool_api::runtime_api::TaggedTransactionQueue<Block> for Runtime {
		fn validate_transaction(
			source: TransactionSource,
			tx: <Block as BlockT>::Extrinsic,
			block_hash: <Block as BlockT>::Hash,
		) -> TransactionValidity {
			Executive::validate_transaction(source, tx, block_hash)
		}
	}

	impl offchain_primitives::OffchainWorkerApi<Block> for Runtime {
		fn offchain_worker(header: &<Block as BlockT>::Header) {
			Executive::offchain_worker(header)
		}
	}

	#[api_version(11)]
	impl primitives::runtime_api::ParachainHost<Block> for Runtime {
		fn validators() -> Vec<ValidatorId> {
			parachains_runtime_api_impl::validators::<Runtime>()
		}

		fn validator_groups() -> (Vec<Vec<ValidatorIndex>>, GroupRotationInfo<BlockNumber>) {
			parachains_runtime_api_impl::validator_groups::<Runtime>()
		}

		fn availability_cores() -> Vec<CoreState<Hash, BlockNumber>> {
			parachains_runtime_api_impl::availability_cores::<Runtime>()
		}

		fn persisted_validation_data(para_id: ParaId, assumption: OccupiedCoreAssumption)
			-> Option<PersistedValidationData<Hash, BlockNumber>> {
			parachains_runtime_api_impl::persisted_validation_data::<Runtime>(para_id, assumption)
		}

		fn assumed_validation_data(
			para_id: ParaId,
			expected_persisted_validation_data_hash: Hash,
		) -> Option<(PersistedValidationData<Hash, BlockNumber>, ValidationCodeHash)> {
			parachains_runtime_api_impl::assumed_validation_data::<Runtime>(
				para_id,
				expected_persisted_validation_data_hash,
			)
		}

		fn check_validation_outputs(
			para_id: ParaId,
			outputs: primitives::CandidateCommitments,
		) -> bool {
			parachains_runtime_api_impl::check_validation_outputs::<Runtime>(para_id, outputs)
		}

		fn session_index_for_child() -> SessionIndex {
			parachains_runtime_api_impl::session_index_for_child::<Runtime>()
		}

		fn validation_code(para_id: ParaId, assumption: OccupiedCoreAssumption)
			-> Option<ValidationCode> {
			parachains_runtime_api_impl::validation_code::<Runtime>(para_id, assumption)
		}

		fn candidate_pending_availability(para_id: ParaId) -> Option<CommittedCandidateReceipt<Hash>> {
			#[allow(deprecated)]
			parachains_runtime_api_impl::candidate_pending_availability::<Runtime>(para_id)
		}

		fn candidate_events() -> Vec<CandidateEvent<Hash>> {
			parachains_runtime_api_impl::candidate_events::<Runtime, _>(|ev| {
				match ev {
					RuntimeEvent::ParaInclusion(ev) => {
						Some(ev)
					}
					_ => None,
				}
			})
		}

		fn session_info(index: SessionIndex) -> Option<SessionInfo> {
			parachains_runtime_api_impl::session_info::<Runtime>(index)
		}

		fn session_executor_params(session_index: SessionIndex) -> Option<ExecutorParams> {
			parachains_runtime_api_impl::session_executor_params::<Runtime>(session_index)
		}

		fn dmq_contents(recipient: ParaId) -> Vec<InboundDownwardMessage<BlockNumber>> {
			parachains_runtime_api_impl::dmq_contents::<Runtime>(recipient)
		}

		fn inbound_hrmp_channels_contents(
			recipient: ParaId
		) -> BTreeMap<ParaId, Vec<InboundHrmpMessage<BlockNumber>>> {
			parachains_runtime_api_impl::inbound_hrmp_channels_contents::<Runtime>(recipient)
		}

		fn validation_code_by_hash(hash: ValidationCodeHash) -> Option<ValidationCode> {
			parachains_runtime_api_impl::validation_code_by_hash::<Runtime>(hash)
		}

		fn on_chain_votes() -> Option<ScrapedOnChainVotes<Hash>> {
			parachains_runtime_api_impl::on_chain_votes::<Runtime>()
		}

		fn submit_pvf_check_statement(
			stmt: PvfCheckStatement,
			signature: ValidatorSignature,
		) {
			parachains_runtime_api_impl::submit_pvf_check_statement::<Runtime>(stmt, signature)
		}

		fn pvfs_require_precheck() -> Vec<ValidationCodeHash> {
			parachains_runtime_api_impl::pvfs_require_precheck::<Runtime>()
		}

		fn validation_code_hash(para_id: ParaId, assumption: OccupiedCoreAssumption)
			-> Option<ValidationCodeHash>
		{
			parachains_runtime_api_impl::validation_code_hash::<Runtime>(para_id, assumption)
		}

		fn disputes() -> Vec<(SessionIndex, CandidateHash, DisputeState<BlockNumber>)> {
			parachains_runtime_api_impl::get_session_disputes::<Runtime>()
		}

		fn unapplied_slashes(
		) -> Vec<(SessionIndex, CandidateHash, slashing::PendingSlashes)> {
			parachains_runtime_api_impl::unapplied_slashes::<Runtime>()
		}

		fn key_ownership_proof(
			validator_id: ValidatorId,
		) -> Option<slashing::OpaqueKeyOwnershipProof> {
			use parity_scale_codec::Encode;

			Historical::prove((PARACHAIN_KEY_TYPE_ID, validator_id))
				.map(|p| p.encode())
				.map(slashing::OpaqueKeyOwnershipProof::new)
		}

		fn submit_report_dispute_lost(
			dispute_proof: slashing::DisputeProof,
			key_ownership_proof: slashing::OpaqueKeyOwnershipProof,
		) -> Option<()> {
			parachains_runtime_api_impl::submit_unsigned_slashing_report::<Runtime>(
				dispute_proof,
				key_ownership_proof,
			)
		}

		fn minimum_backing_votes() -> u32 {
			parachains_runtime_api_impl::minimum_backing_votes::<Runtime>()
		}

		fn para_backing_state(para_id: ParaId) -> Option<primitives::async_backing::BackingState> {
			parachains_runtime_api_impl::backing_state::<Runtime>(para_id)
		}

		fn async_backing_params() -> primitives::AsyncBackingParams {
			parachains_runtime_api_impl::async_backing_params::<Runtime>()
		}

		fn approval_voting_params() -> ApprovalVotingParams {
			parachains_runtime_api_impl::approval_voting_params::<Runtime>()
		}

		fn disabled_validators() -> Vec<ValidatorIndex> {
			parachains_runtime_api_impl::disabled_validators::<Runtime>()
		}

		fn node_features() -> NodeFeatures {
			parachains_runtime_api_impl::node_features::<Runtime>()
		}

		fn claim_queue() -> BTreeMap<CoreIndex, VecDeque<ParaId>> {
			vstaging_parachains_runtime_api_impl::claim_queue::<Runtime>()
		}

		fn candidates_pending_availability(para_id: ParaId) -> Vec<CommittedCandidateReceipt<Hash>> {
			vstaging_parachains_runtime_api_impl::candidates_pending_availability::<Runtime>(para_id)
		}
	}

	impl beefy_primitives::BeefyApi<Block, BeefyId> for Runtime {
		fn beefy_genesis() -> Option<BlockNumber> {
			pallet_beefy::GenesisBlock::<Runtime>::get()
		}

		fn validator_set() -> Option<beefy_primitives::ValidatorSet<BeefyId>> {
			Beefy::validator_set()
		}

		fn submit_report_equivocation_unsigned_extrinsic(
			equivocation_proof: beefy_primitives::EquivocationProof<
				BlockNumber,
				BeefyId,
				BeefySignature,
			>,
			key_owner_proof: beefy_primitives::OpaqueKeyOwnershipProof,
		) -> Option<()> {
			let key_owner_proof = key_owner_proof.decode()?;

			Beefy::submit_unsigned_equivocation_report(
				equivocation_proof,
				key_owner_proof,
			)
		}

		fn generate_key_ownership_proof(
			_set_id: beefy_primitives::ValidatorSetId,
			authority_id: BeefyId,
		) -> Option<beefy_primitives::OpaqueKeyOwnershipProof> {
			use parity_scale_codec::Encode;

			Historical::prove((beefy_primitives::KEY_TYPE, authority_id))
				.map(|p| p.encode())
				.map(beefy_primitives::OpaqueKeyOwnershipProof::new)
		}
	}

	impl mmr::MmrApi<Block, Hash, BlockNumber> for Runtime {
		fn mmr_root() -> Result<mmr::Hash, mmr::Error> {
			Ok(pallet_mmr::RootHash::<Runtime>::get())
		}

		fn mmr_leaf_count() -> Result<mmr::LeafIndex, mmr::Error> {
			Ok(pallet_mmr::NumberOfLeaves::<Runtime>::get())
		}

		fn generate_proof(
			block_numbers: Vec<BlockNumber>,
			best_known_block_number: Option<BlockNumber>,
		) -> Result<(Vec<mmr::EncodableOpaqueLeaf>, mmr::Proof<mmr::Hash>), mmr::Error> {
			Mmr::generate_proof(block_numbers, best_known_block_number).map(
				|(leaves, proof)| {
					(
						leaves
							.into_iter()
							.map(|leaf| mmr::EncodableOpaqueLeaf::from_leaf(&leaf))
							.collect(),
						proof,
					)
				},
			)
		}

		fn verify_proof(leaves: Vec<mmr::EncodableOpaqueLeaf>, proof: mmr::Proof<mmr::Hash>)
			-> Result<(), mmr::Error>
		{
			let leaves = leaves.into_iter().map(|leaf|
				leaf.into_opaque_leaf()
				.try_decode()
				.ok_or(mmr::Error::Verify)).collect::<Result<Vec<mmr::Leaf>, mmr::Error>>()?;
			Mmr::verify_leaves(leaves, proof)
		}

		fn verify_proof_stateless(
			root: mmr::Hash,
			leaves: Vec<mmr::EncodableOpaqueLeaf>,
			proof: mmr::Proof<mmr::Hash>
		) -> Result<(), mmr::Error> {
			let nodes = leaves.into_iter().map(|leaf|mmr::DataOrHash::Data(leaf.into_opaque_leaf())).collect();
			pallet_mmr::verify_leaves_proof::<mmr::Hashing, _>(root, nodes, proof)
		}
	}

	impl pallet_beefy_mmr::BeefyMmrApi<Block, Hash> for RuntimeApi {
		fn authority_set_proof() -> beefy_primitives::mmr::BeefyAuthoritySet<Hash> {
			BeefyMmrLeaf::authority_set_proof()
		}

		fn next_authority_set_proof() -> beefy_primitives::mmr::BeefyNextAuthoritySet<Hash> {
			BeefyMmrLeaf::next_authority_set_proof()
		}
	}

	impl fg_primitives::GrandpaApi<Block> for Runtime {
		fn grandpa_authorities() -> Vec<(GrandpaId, u64)> {
			Grandpa::grandpa_authorities()
		}

		fn current_set_id() -> fg_primitives::SetId {
			Grandpa::current_set_id()
		}

		fn submit_report_equivocation_unsigned_extrinsic(
			equivocation_proof: fg_primitives::EquivocationProof<
				<Block as BlockT>::Hash,
				sp_runtime::traits::NumberFor<Block>,
			>,
			key_owner_proof: fg_primitives::OpaqueKeyOwnershipProof,
		) -> Option<()> {
			let key_owner_proof = key_owner_proof.decode()?;

			Grandpa::submit_unsigned_equivocation_report(
				equivocation_proof,
				key_owner_proof,
			)
		}

		fn generate_key_ownership_proof(
			_set_id: fg_primitives::SetId,
			authority_id: fg_primitives::AuthorityId,
		) -> Option<fg_primitives::OpaqueKeyOwnershipProof> {
			use parity_scale_codec::Encode;

			Historical::prove((fg_primitives::KEY_TYPE, authority_id))
				.map(|p| p.encode())
				.map(fg_primitives::OpaqueKeyOwnershipProof::new)
		}
	}

	impl babe_primitives::BabeApi<Block> for Runtime {
		fn configuration() -> babe_primitives::BabeConfiguration {
			let epoch_config = Babe::epoch_config().unwrap_or(BABE_GENESIS_EPOCH_CONFIG);
			babe_primitives::BabeConfiguration {
				slot_duration: Babe::slot_duration(),
				epoch_length: EpochDuration::get(),
				c: epoch_config.c,
				authorities: Babe::authorities().to_vec(),
				randomness: Babe::randomness(),
				allowed_slots: epoch_config.allowed_slots,
			}
		}

		fn current_epoch_start() -> babe_primitives::Slot {
			Babe::current_epoch_start()
		}

		fn current_epoch() -> babe_primitives::Epoch {
			Babe::current_epoch()
		}

		fn next_epoch() -> babe_primitives::Epoch {
			Babe::next_epoch()
		}

		fn generate_key_ownership_proof(
			_slot: babe_primitives::Slot,
			authority_id: babe_primitives::AuthorityId,
		) -> Option<babe_primitives::OpaqueKeyOwnershipProof> {
			use parity_scale_codec::Encode;

			Historical::prove((babe_primitives::KEY_TYPE, authority_id))
				.map(|p| p.encode())
				.map(babe_primitives::OpaqueKeyOwnershipProof::new)
		}

		fn submit_report_equivocation_unsigned_extrinsic(
			equivocation_proof: babe_primitives::EquivocationProof<<Block as BlockT>::Header>,
			key_owner_proof: babe_primitives::OpaqueKeyOwnershipProof,
		) -> Option<()> {
			let key_owner_proof = key_owner_proof.decode()?;

			Babe::submit_unsigned_equivocation_report(
				equivocation_proof,
				key_owner_proof,
			)
		}
	}

	impl authority_discovery_primitives::AuthorityDiscoveryApi<Block> for Runtime {
		fn authorities() -> Vec<AuthorityDiscoveryId> {
			parachains_runtime_api_impl::relevant_authority_ids::<Runtime>()
		}
	}

	impl sp_session::SessionKeys<Block> for Runtime {
		fn generate_session_keys(seed: Option<Vec<u8>>) -> Vec<u8> {
			SessionKeys::generate(seed)
		}

		fn decode_session_keys(
			encoded: Vec<u8>,
		) -> Option<Vec<(Vec<u8>, sp_core::crypto::KeyTypeId)>> {
			SessionKeys::decode_into_raw_public_keys(&encoded)
		}
	}

	impl frame_system_rpc_runtime_api::AccountNonceApi<Block, AccountId, Nonce> for Runtime {
		fn account_nonce(account: AccountId) -> Nonce {
			System::account_nonce(account)
		}
	}

	impl pallet_transaction_payment_rpc_runtime_api::TransactionPaymentApi<
		Block,
		Balance,
	> for Runtime {
		fn query_info(uxt: <Block as BlockT>::Extrinsic, len: u32) -> RuntimeDispatchInfo<Balance> {
			TransactionPayment::query_info(uxt, len)
		}
		fn query_fee_details(uxt: <Block as BlockT>::Extrinsic, len: u32) -> FeeDetails<Balance> {
			TransactionPayment::query_fee_details(uxt, len)
		}
		fn query_weight_to_fee(weight: Weight) -> Balance {
			TransactionPayment::weight_to_fee(weight)
		}
		fn query_length_to_fee(length: u32) -> Balance {
			TransactionPayment::length_to_fee(length)
		}
	}

	impl pallet_transaction_payment_rpc_runtime_api::TransactionPaymentCallApi<Block, Balance, RuntimeCall>
		for Runtime
	{
		fn query_call_info(call: RuntimeCall, len: u32) -> RuntimeDispatchInfo<Balance> {
			TransactionPayment::query_call_info(call, len)
		}
		fn query_call_fee_details(call: RuntimeCall, len: u32) -> FeeDetails<Balance> {
			TransactionPayment::query_call_fee_details(call, len)
		}
		fn query_weight_to_fee(weight: Weight) -> Balance {
			TransactionPayment::weight_to_fee(weight)
		}
		fn query_length_to_fee(length: u32) -> Balance {
			TransactionPayment::length_to_fee(length)
		}
	}

	impl xcm_fee_payment_runtime_api::XcmPaymentApi<Block> for Runtime {
		fn query_acceptable_payment_assets(xcm_version: xcm::Version) -> Result<Vec<VersionedAssetId>, XcmPaymentApiError> {
			if !matches!(xcm_version, 3 | 4) {
				return Err(XcmPaymentApiError::UnhandledXcmVersion);
			}
			Ok([VersionedAssetId::V4(xcm_config::TokenLocation::get().into())]
				.into_iter()
				.filter_map(|asset| asset.into_version(xcm_version).ok())
				.collect())
		}

		fn query_weight_to_asset_fee(weight: Weight, asset: VersionedAssetId) -> Result<u128, XcmPaymentApiError> {
			let local_asset = VersionedAssetId::V4(xcm_config::TokenLocation::get().into());
			let asset = asset
				.into_version(4)
				.map_err(|_| XcmPaymentApiError::VersionedConversionFailed)?;

			if  asset != local_asset { return Err(XcmPaymentApiError::AssetNotFound); }

			Ok(WeightToFee::weight_to_fee(&weight))
		}

		fn query_xcm_weight(message: VersionedXcm<()>) -> Result<Weight, XcmPaymentApiError> {
			XcmPallet::query_xcm_weight(message)
		}

		fn query_delivery_fees(destination: VersionedLocation, message: VersionedXcm<()>) -> Result<VersionedAssets, XcmPaymentApiError> {
			XcmPallet::query_delivery_fees(destination, message)
		}
	}

	impl pallet_nomination_pools_runtime_api::NominationPoolsApi<
		Block,
		AccountId,
		Balance,
	> for Runtime {
		fn pending_rewards(member: AccountId) -> Balance {
			NominationPools::api_pending_rewards(member).unwrap_or_default()
		}

		fn points_to_balance(pool_id: pallet_nomination_pools::PoolId, points: Balance) -> Balance {
			NominationPools::api_points_to_balance(pool_id, points)
		}

		fn balance_to_points(pool_id: pallet_nomination_pools::PoolId, new_funds: Balance) -> Balance {
			NominationPools::api_balance_to_points(pool_id, new_funds)
		}
	}

	impl pallet_staking_runtime_api::StakingApi<Block, Balance, AccountId> for Runtime {
		fn nominations_quota(balance: Balance) -> u32 {
			Staking::api_nominations_quota(balance)
		}

		fn eras_stakers_page_count(era: sp_staking::EraIndex, account: AccountId) -> sp_staking::Page {
			Staking::api_eras_stakers_page_count(era, account)
		}

		fn pending_rewards(era: sp_staking::EraIndex, account: AccountId) -> bool {
			Staking::api_pending_rewards(era, account)
		}
	}

	#[cfg(feature = "try-runtime")]
	impl frame_try_runtime::TryRuntime<Block> for Runtime {
		fn on_runtime_upgrade(checks: frame_try_runtime::UpgradeCheckSelect) -> (Weight, Weight) {
			log::info!("try-runtime::on_runtime_upgrade westend.");
			let weight = Executive::try_runtime_upgrade(checks).unwrap();
			(weight, BlockWeights::get().max_block)
		}

		fn execute_block(
			block: Block,
			state_root_check: bool,
			signature_check: bool,
			select: frame_try_runtime::TryStateSelect,
		) -> Weight {
			// NOTE: intentional unwrap: we don't want to propagate the error backwards, and want to
			// have a backtrace here.
			Executive::try_execute_block(block, state_root_check, signature_check, select).unwrap()
		}
	}

	#[cfg(feature = "runtime-benchmarks")]
	impl frame_benchmarking::Benchmark<Block> for Runtime {
		fn benchmark_metadata(extra: bool) -> (
			Vec<frame_benchmarking::BenchmarkList>,
			Vec<frame_support::traits::StorageInfo>,
		) {
			use frame_benchmarking::{Benchmarking, BenchmarkList};
			use frame_support::traits::StorageInfoTrait;

			use pallet_session_benchmarking::Pallet as SessionBench;
			use pallet_offences_benchmarking::Pallet as OffencesBench;
			use pallet_election_provider_support_benchmarking::Pallet as ElectionProviderBench;
			use pallet_xcm::benchmarking::Pallet as PalletXcmExtrinsicsBenchmark;
			use frame_system_benchmarking::Pallet as SystemBench;
			use pallet_nomination_pools_benchmarking::Pallet as NominationPoolsBench;

			type XcmBalances = pallet_xcm_benchmarks::fungible::Pallet::<Runtime>;
			type XcmGeneric = pallet_xcm_benchmarks::generic::Pallet::<Runtime>;

			let mut list = Vec::<BenchmarkList>::new();
			list_benchmarks!(list, extra);

			let storage_info = AllPalletsWithSystem::storage_info();
			return (list, storage_info)
		}

		fn dispatch_benchmark(
			config: frame_benchmarking::BenchmarkConfig,
		) -> Result<
			Vec<frame_benchmarking::BenchmarkBatch>,
			sp_runtime::RuntimeString,
		> {
			use frame_support::traits::WhitelistedStorageKeys;
			use frame_benchmarking::{Benchmarking, BenchmarkBatch, BenchmarkError};
			use sp_storage::TrackedStorageKey;
			// Trying to add benchmarks directly to some pallets caused cyclic dependency issues.
			// To get around that, we separated the benchmarks into its own crate.
			use pallet_session_benchmarking::Pallet as SessionBench;
			use pallet_offences_benchmarking::Pallet as OffencesBench;
			use pallet_election_provider_support_benchmarking::Pallet as ElectionProviderBench;
			use pallet_xcm::benchmarking::Pallet as PalletXcmExtrinsicsBenchmark;
			use frame_system_benchmarking::Pallet as SystemBench;
			use pallet_nomination_pools_benchmarking::Pallet as NominationPoolsBench;

			impl pallet_session_benchmarking::Config for Runtime {}
			impl pallet_offences_benchmarking::Config for Runtime {}
			impl pallet_election_provider_support_benchmarking::Config for Runtime {}

			use xcm_config::{AssetHub, TokenLocation};

			parameter_types! {
				pub ExistentialDepositAsset: Option<Asset> = Some((
					TokenLocation::get(),
					ExistentialDeposit::get()
				).into());
				pub AssetHubParaId: ParaId = westend_runtime_constants::system_parachain::ASSET_HUB_ID.into();
				pub const RandomParaId: ParaId = ParaId::new(43211234);
			}

			impl pallet_xcm::benchmarking::Config for Runtime {
				type DeliveryHelper = (
					runtime_common::xcm_sender::ToParachainDeliveryHelper<
						xcm_config::XcmConfig,
						ExistentialDepositAsset,
						xcm_config::PriceForChildParachainDelivery,
						AssetHubParaId,
						(),
					>,
					runtime_common::xcm_sender::ToParachainDeliveryHelper<
						xcm_config::XcmConfig,
						ExistentialDepositAsset,
						xcm_config::PriceForChildParachainDelivery,
						RandomParaId,
						(),
					>
				);

				fn reachable_dest() -> Option<Location> {
					Some(crate::xcm_config::AssetHub::get())
				}

				fn teleportable_asset_and_dest() -> Option<(Asset, Location)> {
					// Relay/native token can be teleported to/from AH.
					Some((
						Asset { fun: Fungible(ExistentialDeposit::get()), id: AssetId(Here.into()) },
						crate::xcm_config::AssetHub::get(),
					))
				}

				fn reserve_transferable_asset_and_dest() -> Option<(Asset, Location)> {
					// Relay can reserve transfer native token to some random parachain.
					Some((
						Asset {
							fun: Fungible(ExistentialDeposit::get()),
							id: AssetId(Here.into())
						},
						crate::Junction::Parachain(RandomParaId::get().into()).into(),
					))
				}

				fn set_up_complex_asset_transfer(
				) -> Option<(Assets, u32, Location, Box<dyn FnOnce()>)> {
					// Relay supports only native token, either reserve transfer it to non-system parachains,
					// or teleport it to system parachain. Use the teleport case for benchmarking as it's
					// slightly heavier.

					// Relay/native token can be teleported to/from AH.
					let native_location = Here.into();
					let dest = crate::xcm_config::AssetHub::get();
					pallet_xcm::benchmarking::helpers::native_teleport_as_asset_transfer::<Runtime>(
						native_location,
						dest
					)
				}

				fn get_asset() -> Asset {
					Asset {
						id: AssetId(Location::here()),
						fun: Fungible(ExistentialDeposit::get()),
					}
				}
			}
			impl frame_system_benchmarking::Config for Runtime {}
			impl pallet_nomination_pools_benchmarking::Config for Runtime {}
			impl runtime_parachains::disputes::slashing::benchmarking::Config for Runtime {}

			use xcm::latest::{
				AssetId, Fungibility::*, InteriorLocation, Junction, Junctions::*,
				Asset, Assets, Location, NetworkId, Response,
			};

			impl pallet_xcm_benchmarks::Config for Runtime {
				type XcmConfig = xcm_config::XcmConfig;
				type AccountIdConverter = xcm_config::LocationConverter;
				type DeliveryHelper = runtime_common::xcm_sender::ToParachainDeliveryHelper<
					xcm_config::XcmConfig,
					ExistentialDepositAsset,
					xcm_config::PriceForChildParachainDelivery,
					AssetHubParaId,
					(),
				>;
				fn valid_destination() -> Result<Location, BenchmarkError> {
					Ok(AssetHub::get())
				}
				fn worst_case_holding(_depositable_count: u32) -> Assets {
					// Westend only knows about WND.
					vec![Asset{
						id: AssetId(TokenLocation::get()),
						fun: Fungible(1_000_000 * UNITS),
					}].into()
				}
			}

			parameter_types! {
				pub TrustedTeleporter: Option<(Location, Asset)> = Some((
					AssetHub::get(),
					Asset { fun: Fungible(1 * UNITS), id: AssetId(TokenLocation::get()) },
				));
				pub const TrustedReserve: Option<(Location, Asset)> = None;
			}

			impl pallet_xcm_benchmarks::fungible::Config for Runtime {
				type TransactAsset = Balances;

				type CheckedAccount = xcm_config::LocalCheckAccount;
				type TrustedTeleporter = TrustedTeleporter;
				type TrustedReserve = TrustedReserve;

				fn get_asset() -> Asset {
					Asset {
						id: AssetId(TokenLocation::get()),
						fun: Fungible(1 * UNITS),
					}
				}
			}

			impl pallet_xcm_benchmarks::generic::Config for Runtime {
				type TransactAsset = Balances;
				type RuntimeCall = RuntimeCall;

				fn worst_case_response() -> (u64, Response) {
					(0u64, Response::Version(Default::default()))
				}

				fn worst_case_asset_exchange() -> Result<(Assets, Assets), BenchmarkError> {
					// Westend doesn't support asset exchanges
					Err(BenchmarkError::Skip)
				}

				fn universal_alias() -> Result<(Location, Junction), BenchmarkError> {
					// The XCM executor of Westend doesn't have a configured `UniversalAliases`
					Err(BenchmarkError::Skip)
				}

				fn transact_origin_and_runtime_call() -> Result<(Location, RuntimeCall), BenchmarkError> {
					Ok((AssetHub::get(), frame_system::Call::remark_with_event { remark: vec![] }.into()))
				}

				fn subscribe_origin() -> Result<Location, BenchmarkError> {
					Ok(AssetHub::get())
				}

				fn claimable_asset() -> Result<(Location, Location, Assets), BenchmarkError> {
					let origin = AssetHub::get();
					let assets: Assets = (AssetId(TokenLocation::get()), 1_000 * UNITS).into();
					let ticket = Location { parents: 0, interior: Here };
					Ok((origin, ticket, assets))
				}

				fn fee_asset() -> Result<Asset, BenchmarkError> {
					Ok(Asset {
						id: AssetId(TokenLocation::get()),
						fun: Fungible(1_000_000 * UNITS),
					})
				}

				fn unlockable_asset() -> Result<(Location, Location, Asset), BenchmarkError> {
					// Westend doesn't support asset locking
					Err(BenchmarkError::Skip)
				}

				fn export_message_origin_and_destination(
				) -> Result<(Location, NetworkId, InteriorLocation), BenchmarkError> {
					// Westend doesn't support exporting messages
					Err(BenchmarkError::Skip)
				}

				fn alias_origin() -> Result<(Location, Location), BenchmarkError> {
					// The XCM executor of Westend doesn't have a configured `Aliasers`
					Err(BenchmarkError::Skip)
				}
			}

			type XcmBalances = pallet_xcm_benchmarks::fungible::Pallet::<Runtime>;
			type XcmGeneric = pallet_xcm_benchmarks::generic::Pallet::<Runtime>;

			let whitelist: Vec<TrackedStorageKey> = AllPalletsWithSystem::whitelisted_storage_keys();

			let mut batches = Vec::<BenchmarkBatch>::new();
			let params = (&config, &whitelist);

			add_benchmarks!(params, batches);

			Ok(batches)
		}
	}

	impl sp_genesis_builder::GenesisBuilder<Block> for Runtime {
		fn build_state(config: Vec<u8>) -> sp_genesis_builder::Result {
			build_state::<RuntimeGenesisConfig>(config)
		}

		fn get_preset(id: &Option<sp_genesis_builder::PresetId>) -> Option<Vec<u8>> {
			get_preset::<RuntimeGenesisConfig>(id, |_| None)
		}

		fn preset_names() -> Vec<sp_genesis_builder::PresetId> {
			vec![]
		}
	}
}

#[cfg(all(test, feature = "try-runtime"))]
mod remote_tests {
	use super::*;
	use frame_try_runtime::{runtime_decl_for_try_runtime::TryRuntime, UpgradeCheckSelect};
	use remote_externalities::{
		Builder, Mode, OfflineConfig, OnlineConfig, SnapshotConfig, Transport,
	};
	use std::env::var;

	#[tokio::test]
	async fn run_migrations() {
		if var("RUN_MIGRATION_TESTS").is_err() {
			return;
		}

		sp_tracing::try_init_simple();
		let transport: Transport =
			var("WS").unwrap_or("wss://westend-rpc.polkadot.io:443".to_string()).into();
		let maybe_state_snapshot: Option<SnapshotConfig> = var("SNAP").map(|s| s.into()).ok();
		let mut ext = Builder::<Block>::default()
			.mode(if let Some(state_snapshot) = maybe_state_snapshot {
				Mode::OfflineOrElseOnline(
					OfflineConfig { state_snapshot: state_snapshot.clone() },
					OnlineConfig {
						transport,
						state_snapshot: Some(state_snapshot),
						..Default::default()
					},
				)
			} else {
				Mode::Online(OnlineConfig { transport, ..Default::default() })
			})
			.build()
			.await
			.unwrap();
		ext.execute_with(|| Runtime::on_runtime_upgrade(UpgradeCheckSelect::PreAndPost));
	}
}

mod clean_state_migration {
	use super::Runtime;
	#[cfg(feature = "try-runtime")]
	use super::Vec;
	use frame_support::{pallet_prelude::*, storage_alias, traits::OnRuntimeUpgrade};
	use pallet_state_trie_migration::MigrationLimits;

	#[storage_alias]
	type AutoLimits = StorageValue<StateTrieMigration, Option<MigrationLimits>, ValueQuery>;

	// Actual type of value is `MigrationTask<T>`, putting a dummy
	// one to avoid the trait constraint on T.
	// Since we only use `kill` it is fine.
	#[storage_alias]
	type MigrationProcess = StorageValue<StateTrieMigration, u32, ValueQuery>;

	#[storage_alias]
	type SignedMigrationMaxLimits = StorageValue<StateTrieMigration, MigrationLimits, OptionQuery>;

	/// Initialize an automatic migration process.
	pub struct CleanMigrate;

	impl OnRuntimeUpgrade for CleanMigrate {
		#[cfg(feature = "try-runtime")]
		fn pre_upgrade() -> Result<Vec<u8>, sp_runtime::TryRuntimeError> {
			Ok(Default::default())
		}

		fn on_runtime_upgrade() -> frame_support::weights::Weight {
			MigrationProcess::kill();
			AutoLimits::kill();
			SignedMigrationMaxLimits::kill();
			<Runtime as frame_system::Config>::DbWeight::get().writes(3)
		}

		#[cfg(feature = "try-runtime")]
		fn post_upgrade(_state: Vec<u8>) -> Result<(), sp_runtime::TryRuntimeError> {
			frame_support::ensure!(
				!AutoLimits::exists() && !SignedMigrationMaxLimits::exists(),
				"State migration clean.",
			);
			Ok(())
		}
	}
}<|MERGE_RESOLUTION|>--- conflicted
+++ resolved
@@ -62,15 +62,10 @@
 		ContainsParts, LocatableAssetConverter, ToAuthor, VersionedLocatableAsset,
 		VersionedLocationConverter,
 	},
-<<<<<<< HEAD
-	paras_registrar, paras_sudo_wrapper, prod_or_fast, slots, BalanceToU256, BlockHashCount,
-	BlockLength, CurrencyToVote, SlowAdjustingFeeUpdate, TargetIndex, U256ToBalance, VoterIndex,
-=======
 	paras_registrar, paras_sudo_wrapper, prod_or_fast, slots,
 	traits::{Leaser, OnSwap},
 	BalanceToU256, BlockHashCount, BlockLength, CurrencyToVote, SlowAdjustingFeeUpdate,
 	U256ToBalance,
->>>>>>> 31dc8bb1
 };
 use runtime_parachains::{
 	assigner_coretime as parachains_assigner_coretime,
@@ -671,11 +666,8 @@
 	type SessionInterface = Self;
 	type EraPayout = pallet_staking::ConvertCurve<RewardCurve>;
 	type MaxExposurePageSize = MaxExposurePageSize;
-<<<<<<< HEAD
 	type MaxValidatorSet = MaxValidatorSet;
 	type OffendingValidatorsThreshold = OffendingValidatorsThreshold;
-=======
->>>>>>> 31dc8bb1
 	type NextNewSession = Session;
 	type ElectionProvider = ElectionProviderMultiBlock;
 	type GenesisElectionProvider = onchain::OnChainExecution<OnChainSeqPhragmen>;
@@ -1427,136 +1419,11 @@
 	type BenchmarkHelper = runtime_common::impls::benchmarks::AssetRateArguments;
 }
 
-<<<<<<< HEAD
-construct_runtime! {
-	pub enum Runtime
-	{
-		// Basic stuff; balances is uncallable initially.
-		System: frame_system = 0,
-
-		// Babe must be before session.
-		Babe: pallet_babe = 1,
-
-		Timestamp: pallet_timestamp = 2,
-		Indices: pallet_indices = 3,
-		Balances: pallet_balances = 4,
-		TransactionPayment: pallet_transaction_payment = 26,
-
-		// Consensus support.
-		// Authorship must be before session in order to note author in the correct session and era.
-		Authorship: pallet_authorship = 5,
-		Staking: pallet_staking = 6,
-		Offences: pallet_offences = 7,
-		Historical: session_historical = 27,
-
-		Session: pallet_session = 8,
-		Grandpa: pallet_grandpa = 10,
-		AuthorityDiscovery: pallet_authority_discovery = 12,
-
-		// Utility module.
-		Utility: pallet_utility = 16,
-
-		// Less simple identity module.
-		Identity: pallet_identity = 17,
-
-		// Social recovery module.
-		Recovery: pallet_recovery = 18,
-
-		// Vesting. Usable initially, but removed once all vesting is finished.
-		Vesting: pallet_vesting = 19,
-
-		// System scheduler.
-		Scheduler: pallet_scheduler = 20,
-
-		// Preimage registrar.
-		Preimage: pallet_preimage = 28,
-
-		// Sudo.
-		Sudo: pallet_sudo = 21,
-
-		// Proxy module. Late addition.
-		Proxy: pallet_proxy = 22,
-
-		// Multisig module. Late addition.
-		Multisig: pallet_multisig = 23,
-
-		// Election provider core pallet and sub-pallets. Note: order matters.
-		ElectionProviderMultiBlock: pallet_epm_core = 70,
-		ElectionVerifierPallet: pallet_epm_verifier = 71,
-		ElectionSignedPallet: pallet_epm_signed = 72,
-		ElectionUnsignedPallet: pallet_epm_unsigned = 73,
-
-		// Provides a semi-sorted list of nominators for staking.
-		VoterList: pallet_bags_list::<Instance1> = 25,
-
-		// Nomination pools for staking.
-		NominationPools: pallet_nomination_pools = 29,
-
-		// Fast unstake pallet: extension to staking.
-		FastUnstake: pallet_fast_unstake = 30,
-
-		// OpenGov
-		ConvictionVoting: pallet_conviction_voting = 31,
-		Referenda: pallet_referenda = 32,
-		Origins: pallet_custom_origins = 35,
-		Whitelist: pallet_whitelist = 36,
-
-		// Treasury
-		Treasury: pallet_treasury = 37,
-
-		// Parachains pallets. Start indices at 40 to leave room.
-		ParachainsOrigin: parachains_origin = 41,
-		Configuration: parachains_configuration = 42,
-		ParasShared: parachains_shared = 43,
-		ParaInclusion: parachains_inclusion = 44,
-		ParaInherent: parachains_paras_inherent = 45,
-		ParaScheduler: parachains_scheduler = 46,
-		Paras: parachains_paras = 47,
-		Initializer: parachains_initializer = 48,
-		Dmp: parachains_dmp = 49,
-		// RIP Ump 50
-		Hrmp: parachains_hrmp = 51,
-		ParaSessionInfo: parachains_session_info = 52,
-		ParasDisputes: parachains_disputes = 53,
-		ParasSlashing: parachains_slashing = 54,
-		ParachainsAssignmentProvider: parachains_assigner_parachains = 55,
-
-		// Parachain Onboarding Pallets. Start indices at 60 to leave room.
-		Registrar: paras_registrar = 60,
-		Slots: slots = 61,
-		ParasSudoWrapper: paras_sudo_wrapper = 62,
-		Auctions: auctions = 63,
-		Crowdloan: crowdloan = 64,
-		AssignedSlots: assigned_slots = 65,
-
-		// Pallet for sending XCM.
-		XcmPallet: pallet_xcm = 99,
-
-		// Generalized message queue
-		MessageQueue: pallet_message_queue = 100,
-
-		// Asset rate.
-		AssetRate: pallet_asset_rate = 101,
-
-		// Root testing pallet.
-		RootTesting: pallet_root_testing = 102,
-
-		// BEEFY Bridges support.
-		Beefy: pallet_beefy = 200,
-		// MMR leaf construction must be after session in order to have a leaf's next_auth_set
-		// refer to block<N>. See issue polkadot-fellows/runtimes#160 for details.
-		Mmr: pallet_mmr = 201,
-		BeefyMmrLeaf: pallet_beefy_mmr = 202,
-
-		// Pallet for migrating Identity to a parachain. To be removed post-migration.
-		IdentityMigrator: identity_migrator = 248,
-=======
 // Notify `coretime` pallet when a lease swap occurs
 pub struct SwapLeases;
 impl OnSwap for SwapLeases {
 	fn on_swap(one: ParaId, other: ParaId) {
 		coretime::Pallet::<Runtime>::on_legacy_lease_swap(one, other);
->>>>>>> 31dc8bb1
 	}
 }
 
