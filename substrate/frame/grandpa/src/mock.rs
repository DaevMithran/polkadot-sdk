--- conflicted
+++ resolved
@@ -166,15 +166,6 @@
 	type VoterList = pallet_staking::UseNominatorsAndValidatorsMap<Self>;
 	type TargetList = pallet_staking::UseValidatorsMap<Self>;
 	type NominationsQuota = pallet_staking::FixedNominationsQuota<16>;
-<<<<<<< HEAD
-	type MaxUnlockingChunks = ConstU32<32>;
-	type HistoryDepth = ConstU32<84>;
-	type EventListeners = ();
-	type BenchmarkingConfig = pallet_staking::TestBenchmarkingConfig;
-	type WeightInfo = ();
-	type DisablingStrategy = pallet_staking::UpToLimitDisablingStrategy;
-=======
->>>>>>> 812dbff1
 }
 
 impl pallet_offences::Config for Test {
