--- conflicted
+++ resolved
@@ -385,10 +385,7 @@
 			self.code_info.determinism,
 			Some(StackLimits::default()),
 			LoadingMode::Unchecked,
-<<<<<<< HEAD
 			CompilationMode::Lazy,
-=======
->>>>>>> 1da8d12d
 		)
 		.map_err(|err| {
 			log::debug!(target: LOG_TARGET, "failed to create wasmi module: {err:?}");
