[package]
name = "sc-chain-spec"
version = "27.0.0"
authors.workspace = true
edition.workspace = true
license = "GPL-3.0-or-later WITH Classpath-exception-2.0"
homepage = "https://substrate.io"
repository.workspace = true
description = "Substrate chain configurations."
readme = "README.md"

[lints]
workspace = true

[package.metadata.docs.rs]
targets = ["x86_64-unknown-linux-gnu"]

[dependencies]
codec = { package = "parity-scale-codec", version = "3.6.1", default-features = false, features = ["derive"] }
memmap2 = "0.9.3"
serde = { features = ["derive"], workspace = true, default-features = true }
serde_json = { workspace = true, default-features = true }
sc-client-api = { path = "../api" }
sc-chain-spec-derive = { path = "derive" }
sc-executor = { path = "../executor" }
sp-io = { default-features = false, path = "../../primitives/io" }
sc-network = { path = "../network" }
sc-telemetry = { path = "../telemetry" }
sp-blockchain = { path = "../../primitives/blockchain" }
sp-core = { path = "../../primitives/core" }
sp-crypto-hashing = { path = "../../primitives/crypto/hashing" }
sp-genesis-builder = { path = "../../primitives/genesis-builder" }
sp-runtime = { path = "../../primitives/runtime" }
sp-state-machine = { path = "../../primitives/state-machine" }
<<<<<<< HEAD
sp-tracing = { path = "../../primitives/tracing" }
log = { version = "0.4.17", default-features = false }
=======
log = { workspace = true }
>>>>>>> 82f3c3e2
array-bytes = { version = "6.1" }
docify = "0.2.7"

[dev-dependencies]
substrate-test-runtime = { path = "../../test-utils/runtime" }
sp-keyring = { path = "../../primitives/keyring" }
sp-application-crypto = { default-features = false, path = "../../primitives/application-crypto", features = ["serde"] }
sp-consensus-babe = { default-features = false, path = "../../primitives/consensus/babe", features = ["serde"] }<|MERGE_RESOLUTION|>--- conflicted
+++ resolved
@@ -32,12 +32,8 @@
 sp-genesis-builder = { path = "../../primitives/genesis-builder" }
 sp-runtime = { path = "../../primitives/runtime" }
 sp-state-machine = { path = "../../primitives/state-machine" }
-<<<<<<< HEAD
+log = { workspace = true }
 sp-tracing = { path = "../../primitives/tracing" }
-log = { version = "0.4.17", default-features = false }
-=======
-log = { workspace = true }
->>>>>>> 82f3c3e2
 array-bytes = { version = "6.1" }
 docify = "0.2.7"
 
